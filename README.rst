.. -*- rst -*-

..  image:: https://raw.githubusercontent.com/neurokernel/neurokernel/master/docs/source/_static/logo.png
    :alt: Neurokernel

Package Description
-------------------
Neurokernel is a Python framework for developing models of 
the fruit fly brain and executing them on multiple NVIDIA GPUs.

.. image:: http://prime4commit.com/projects/98.svg
    :target: http://prime4commit.com/projects/98
    :alt: Support the project

Prerequisites
-------------
Neurokernel requires 

* Linux (other operating systems may work, but have not been tested)
* Python 2.7 (Python 3.0 is not guaranteed to work)
* at least one NVIDIA GPU with `Fermi
  <http://www.nvidia.com/content/pdf/fermi_white_papers/nvidia_fermi_compute_architecture_whitepaper.pdf>`_
<<<<<<< HEAD
  architecture (or something more recent)
=======
  architecture
>>>>>>> 7f151655
* NVIDIA's `GPU drivers <http://www.nvidia.com/content/drivers/>`_
* `CUDA <http://www.nvidia.com/object/cuda_home_new.html>`_ 5.0 or later.

To check what GPUs are in your system, you can use the `inxi 
<https://code.google.com/p/inxi/>`_ command available on most Linux 
distributions::

  inxi -G

You can verify that the drivers are loaded as follows::

  lsmod | grep nvidia

If no drivers are present, you may have to manually load them by running 
something like::

  modprobe nvidia

as root.

The `mpi <https://github.com/neurokernel/neurokernel/tree/mpi>`_ branch of
Neurokernel also requires `OpenMPI <http://www.open-mpi.org>`_ 1.8.4 or later compiled 
with CUDA support. See `this page 
<https://www.open-mpi.org/faq/?category=building#easy-build>`_ for installation 
information. *Note that OpenMPI 1.8* |openmpi_no_windows|_.

.. _openmpi_no_windows: https://www.open-mpi.org/software/ompi/v1.6/ms-windows.php
.. |openmpi_no_windows| replace:: *cannot run on Windows*
<<<<<<< HEAD

Some of Neurokernel's demos require either `ffmpeg <http://www.fmpeg.org>`_ or `libav 
<http://libav.org>`_ installed to generate visualizations.

Installation
------------
Download the latest Neurokernel code as follows: ::

  git clone https://github.com/neurokernel/neurokernel.git

Since Neurokernel requires a fair number of additional Python packages to run,
it is recommended that it either be installed in a `virtualenv
<http://www.virtualenv.org/>`_ or `conda <http://conda.io/>`_
environment. Follow the relevant instructions below.

Virtualenv
^^^^^^^^^^
See `this page <https://virtualenv.pypa.io/en/latest/installation.html>`_ for
virtualenv installation information.

=======

Some of Neurokernel's demos require either `ffmpeg <http://www.fmpeg.org>`_ or `libav 
<http://libav.org>`_ installed to generate visualizations.

Installation
------------
Download the latest Neurokernel code as follows: ::

  git clone https://github.com/neurokernel/neurokernel.git

Since Neurokernel requires a fair number of additional Python packages to run,
it is recommended that it either be installed in a `virtualenv
<http://www.virtualenv.org/>`_ or `conda <http://conda.io/>`_
environment. Follow the relevant instructions below.

Virtualenv
^^^^^^^^^^
See `this page <https://virtualenv.pypa.io/en/latest/installation.html>`_ for
virtualenv installation information.

>>>>>>> 7f151655
Create a new virtualenv environment and install several required dependencies: ::

  cd ~/
  virtualenv NK
  ~/NK/bin/pip install numpy cython numexpr tables pycuda

If installation of PyCUDA fails because some of the CUDA development files or 
libraries are not found, you may need to specify where they are explicitly. For 
example, if CUDA is installed in ``/usr/local/cuda/``, try installing PyCUDA
as follows::

  CUDA_ROOT=/usr/local/cuda/ CFLAGS=-I${CUDA_ROOT}/include \
  LDFLAGS=-L${CUDA_ROOT}/lib64 ~/NK/bin/pip install pycuda

Replace ``${CUDA_ROOT}/lib`` with ``${CUDA_ROOT}/lib64`` if your system is 
running 64-bit Linux. If you continue to encounter installation problems, see 
the `PyCUDA Wiki <http://wiki.tiker.net/PyCuda/Installation>`_ for more information.

Run the following to install the remaining Python package dependencies listed in 
`setup.py`: ::

  cd ~/neurokernel
  ~/NK/bin/python setup.py develop
<<<<<<< HEAD

Conda
^^^^^
*Note that conda packages are currently only available for 64-bit Ubuntu Linux
14.04. If you would like packages for another distribution, please submit a
request to the* |nk_developers|_.

.. _nk_developers: http://github.com/neurokernel/neurokernel/issues
.. |nk_developers| replace:: *Neurokernel developers*

First, install the ``libibverbs1``, ``libnuma1``, ``libpmi0``, ``libslurm26``, and
``libtorque2`` packages; these are required by the conda OpenMPI packages prepared
for Neurokernel. You also need to ensure that CUDA has been installed in
``/usr/local/cuda``.

Install conda by either installing `Anaconda
<https://store.continuum.io/cshop/anaconda/>`_
or `Miniconda <http://conda.pydata.org/miniconda.html>`_. Make sure that the
following lines appear in your `~/.condarc` file so that conda can find the
packages required by Neurokernel: ::

   channels:
   - https://conda.anaconda.org/neurokernel/channel/ubuntu1404
   - defaults

Create a new conda environment containing the packages required by Neurokernel
by running the following command: ::

   conda create -n NK neurokernel_deps

=======

Conda
^^^^^
*Note that conda packages are currently only available for 64-bit Ubuntu Linux
14.04. If you would like packages for another distribution, please submit a
request to the* |nk_developers|_.

.. _nk_developers: http://github.com/neurokernel/neurokernel/issues
.. |nk_developers| replace:: *Neurokernel developers*

First, install the ``libibverbs1``, ``libnuma1``, ``libpmi0``, ``libslurm26``, and
``libtorque2`` packages; these are required by the conda OpenMPI packages prepared
for Neurokernel. You also need to ensure that CUDA has been installed in
``/usr/local/cuda``.

Install conda by either installing `Anaconda
<https://store.continuum.io/cshop/anaconda/>`_
or `Miniconda <http://conda.pydata.org/miniconda.html>`_. Make sure that the
following lines appear in your `~/.condarc` file so that conda can find the
packages required by Neurokernel: ::

   channels:
   - https://conda.binstar.org/neurokernel/channel/ubuntu1404
   - defaults

Create a new conda environment containing the packages required by Neurokernel
by running the following command: ::

   conda create -n NK neurokernel_deps

>>>>>>> 7f151655
Run the following to install the remaining Python package dependencies listed in 
``setup.py``: ::

  source activate NK
  cd ~/neurokernel
  python setup.py develop

Building the Documentation
--------------------------
To build Neurokerne's HTML documentation locally, you will need to install 

* `mock <http://www.voidspace.org.uk/python/mock/>`_ 1.0 or later.
* `sphinx <http://sphinx-doc.org>`_ 1.2 or later.
* `sphinx_rtd_theme <https://github.com/snide/sphinx_rtd_theme>`_ 0.1.6 or 
  later.
 
Once these are installed, run the following: ::

  cd ~/neurokernel/docs
  make html

More Information
----------------
More information about Neurokernel can be obtained from
the project website at `<https://neurokernel.github.io>`_.

Neurokernel's documentation is available at `<http://neurokernel.readthedocs.org>`_.

Authors & Acknowledgements
--------------------------
See the included `AUTHORS`_ file for more information.

.. _AUTHORS: AUTHORS.rst

License
-------
This software is licensed under the `BSD License
<http://www.opensource.org/licenses/bsd-license.php>`_.
<<<<<<< HEAD
See the included `LICENSE`_ file for more information.

.. _LICENSE: LICENSE.rst
=======
See the included LICENSE file for more information.
>>>>>>> 7f151655

Notes
-----
The Neurokernel Project is independent of the NeuroKernel Operating System 
developed by `NeuroDNA Computer <http://www.neurokernel.com>`_.<|MERGE_RESOLUTION|>--- conflicted
+++ resolved
@@ -20,11 +20,7 @@
 * Python 2.7 (Python 3.0 is not guaranteed to work)
 * at least one NVIDIA GPU with `Fermi
   <http://www.nvidia.com/content/pdf/fermi_white_papers/nvidia_fermi_compute_architecture_whitepaper.pdf>`_
-<<<<<<< HEAD
-  architecture (or something more recent)
-=======
   architecture
->>>>>>> 7f151655
 * NVIDIA's `GPU drivers <http://www.nvidia.com/content/drivers/>`_
 * `CUDA <http://www.nvidia.com/object/cuda_home_new.html>`_ 5.0 or later.
 
@@ -53,7 +49,6 @@
 
 .. _openmpi_no_windows: https://www.open-mpi.org/software/ompi/v1.6/ms-windows.php
 .. |openmpi_no_windows| replace:: *cannot run on Windows*
-<<<<<<< HEAD
 
 Some of Neurokernel's demos require either `ffmpeg <http://www.fmpeg.org>`_ or `libav 
 <http://libav.org>`_ installed to generate visualizations.
@@ -74,28 +69,6 @@
 See `this page <https://virtualenv.pypa.io/en/latest/installation.html>`_ for
 virtualenv installation information.
 
-=======
-
-Some of Neurokernel's demos require either `ffmpeg <http://www.fmpeg.org>`_ or `libav 
-<http://libav.org>`_ installed to generate visualizations.
-
-Installation
-------------
-Download the latest Neurokernel code as follows: ::
-
-  git clone https://github.com/neurokernel/neurokernel.git
-
-Since Neurokernel requires a fair number of additional Python packages to run,
-it is recommended that it either be installed in a `virtualenv
-<http://www.virtualenv.org/>`_ or `conda <http://conda.io/>`_
-environment. Follow the relevant instructions below.
-
-Virtualenv
-^^^^^^^^^^
-See `this page <https://virtualenv.pypa.io/en/latest/installation.html>`_ for
-virtualenv installation information.
-
->>>>>>> 7f151655
 Create a new virtualenv environment and install several required dependencies: ::
 
   cd ~/
@@ -119,39 +92,6 @@
 
   cd ~/neurokernel
   ~/NK/bin/python setup.py develop
-<<<<<<< HEAD
-
-Conda
-^^^^^
-*Note that conda packages are currently only available for 64-bit Ubuntu Linux
-14.04. If you would like packages for another distribution, please submit a
-request to the* |nk_developers|_.
-
-.. _nk_developers: http://github.com/neurokernel/neurokernel/issues
-.. |nk_developers| replace:: *Neurokernel developers*
-
-First, install the ``libibverbs1``, ``libnuma1``, ``libpmi0``, ``libslurm26``, and
-``libtorque2`` packages; these are required by the conda OpenMPI packages prepared
-for Neurokernel. You also need to ensure that CUDA has been installed in
-``/usr/local/cuda``.
-
-Install conda by either installing `Anaconda
-<https://store.continuum.io/cshop/anaconda/>`_
-or `Miniconda <http://conda.pydata.org/miniconda.html>`_. Make sure that the
-following lines appear in your `~/.condarc` file so that conda can find the
-packages required by Neurokernel: ::
-
-   channels:
-   - https://conda.anaconda.org/neurokernel/channel/ubuntu1404
-   - defaults
-
-Create a new conda environment containing the packages required by Neurokernel
-by running the following command: ::
-
-   conda create -n NK neurokernel_deps
-
-=======
-
 Conda
 ^^^^^
 *Note that conda packages are currently only available for 64-bit Ubuntu Linux
@@ -181,7 +121,6 @@
 
    conda create -n NK neurokernel_deps
 
->>>>>>> 7f151655
 Run the following to install the remaining Python package dependencies listed in 
 ``setup.py``: ::
 
@@ -220,13 +159,9 @@
 -------
 This software is licensed under the `BSD License
 <http://www.opensource.org/licenses/bsd-license.php>`_.
-<<<<<<< HEAD
 See the included `LICENSE`_ file for more information.
 
 .. _LICENSE: LICENSE.rst
-=======
-See the included LICENSE file for more information.
->>>>>>> 7f151655
 
 Notes
 -----
