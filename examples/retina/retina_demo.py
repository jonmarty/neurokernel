#!/usr/bin/env python

import argparse
import time

from  neurokernel.tools.logging import setup_logger
import neurokernel.core_gpu as core_gpu
from neurokernel.LPU.LPU import LPU

from data.gen_vis_input import generate_input
from data.gen_vis_gexf import generate_gexf

def main():
    import neurokernel.mpi_relaunch
    
    logger = setup_logger(file_name=None, screen=True)

    parser = argparse.ArgumentParser()
    parser.add_argument('-l', '--layers', dest='num_layers', type=int,
                        default=16,
                        help='number of layers of ommatidia on circle')

    parser.add_argument('-i', '--input', action="store_true",
                        help='generates input if set')
    parser.add_argument('-g', '--gexf', action="store_true",
                        help='generates gexf of LPU if set')

    parser.add_argument('--steps', default=100, type=int,
                        help='simulation steps')

    args = parser.parse_args()

    dt = 1e-4
    GEXF_FILE = 'retina.gexf.gz'
    INPUT_FILE = 'vision_input.h5'
    IMAGE_FILE = 'image1.mat'
    OUTPUT_FILE = 'retina_output.h5'

    if args.input:
        print('Generating input of model from image file')
        generate_input(INPUT_FILE, IMAGE_FILE, args.num_layers)
    if args.gexf:
        print('Writing retina lpu')
        n = args.num_layers
        photoreceptor_num = 6*(3*n*(n+1)+1)
        generate_gexf(GEXF_FILE, photoreceptor_num)

    man = core_gpu.Manager()

    print('Parsing lpu data')
    n_dict_ret, s_dict_ret = LPU.lpu_parser(GEXF_FILE)
    print('Initializing LPU')
    man.add(LPU, 'retina', dt, n_dict_ret, s_dict_ret,
                  input_file=INPUT_FILE,
                  output_file=OUTPUT_FILE, 
                  device=0, 
                  debug=True, time_sync=False)
    man.spawn()

    print('Starting simulation')
    start_time = time.time()
    man.start(steps=args.steps)
    man.wait()
    print('Simulation complete: Duration {} seconds'.format(time.time() - 
                                                            start_time))

if __name__=='__main__':
    main()

<<<<<<< HEAD

parser = argparse.ArgumentParser()
parser.add_argument('-l', '--layers', dest='num_layers', type=int,
                    default=16,
                    help='number of layers of ommatidia on circle')

parser.add_argument('-d', '--port_data', default=None, type=int,
                    help='Data port [default: randomly selected]')
parser.add_argument('-c', '--port_ctrl', default=None, type=int,
                    help='Control port [default: randomly selected]')

parser.add_argument('-i', '--input', action="store_true",
                    help='generates input if set')
parser.add_argument('-g', '--gexf', action="store_true",
                    help='generates gexf of LPU if set')

parser.add_argument('--steps', default=10, type=int,
                    help='simulation steps')

args = parser.parse_args()

dt = 1e-4
GEXF_FILE = 'retina.gexf.gz'
INPUT_FILE = 'vision_input.h5'
IMAGE_FILE = 'image1.mat'
OUTPUT_FILE = 'retina_output.h5'

if args.input:
    print('Generating input of model from image file')
    generate_input(INPUT_FILE, IMAGE_FILE, args.num_layers)
if args.gexf:
    print('Writing retina lpu')
    n = args.num_layers
    photoreceptor_num = 6*(3*n*(n+1)+1)
    generate_gexf(GEXF_FILE, photoreceptor_num)

if args.port_data is None and args.port_ctrl is None:
    port_data = get_random_port()
    port_ctrl = get_random_port()
else:
    port_data = args.port_data
    port_ctrl = args.port_ctrl

man = core.Manager(port_data, port_ctrl)
man.add_brok()

print('Parsing lpu data')
n_dict_ret, s_dict_ret = LPU.lpu_parser(GEXF_FILE)
print('Initializing LPU')
lpu_ret = LPU(dt, n_dict_ret, s_dict_ret,
              input_file=INPUT_FILE,
              output_file=OUTPUT_FILE, port_ctrl=port_ctrl,
              port_data=port_data, device=0, id='retina',
              debug=False)

man.add_mod(lpu_ret)

print('Starting simulation')
start_time = time.time()
man.start(steps=args.steps)
man.stop()
print('Simulation complete: Duration {} seconds'.format(time.time() - 
                                                            start_time))
=======
>>>>>>> 7f151655
<|MERGE_RESOLUTION|>--- conflicted
+++ resolved
@@ -65,71 +65,4 @@
                                                             start_time))
 
 if __name__=='__main__':
-    main()
-
-<<<<<<< HEAD
-
-parser = argparse.ArgumentParser()
-parser.add_argument('-l', '--layers', dest='num_layers', type=int,
-                    default=16,
-                    help='number of layers of ommatidia on circle')
-
-parser.add_argument('-d', '--port_data', default=None, type=int,
-                    help='Data port [default: randomly selected]')
-parser.add_argument('-c', '--port_ctrl', default=None, type=int,
-                    help='Control port [default: randomly selected]')
-
-parser.add_argument('-i', '--input', action="store_true",
-                    help='generates input if set')
-parser.add_argument('-g', '--gexf', action="store_true",
-                    help='generates gexf of LPU if set')
-
-parser.add_argument('--steps', default=10, type=int,
-                    help='simulation steps')
-
-args = parser.parse_args()
-
-dt = 1e-4
-GEXF_FILE = 'retina.gexf.gz'
-INPUT_FILE = 'vision_input.h5'
-IMAGE_FILE = 'image1.mat'
-OUTPUT_FILE = 'retina_output.h5'
-
-if args.input:
-    print('Generating input of model from image file')
-    generate_input(INPUT_FILE, IMAGE_FILE, args.num_layers)
-if args.gexf:
-    print('Writing retina lpu')
-    n = args.num_layers
-    photoreceptor_num = 6*(3*n*(n+1)+1)
-    generate_gexf(GEXF_FILE, photoreceptor_num)
-
-if args.port_data is None and args.port_ctrl is None:
-    port_data = get_random_port()
-    port_ctrl = get_random_port()
-else:
-    port_data = args.port_data
-    port_ctrl = args.port_ctrl
-
-man = core.Manager(port_data, port_ctrl)
-man.add_brok()
-
-print('Parsing lpu data')
-n_dict_ret, s_dict_ret = LPU.lpu_parser(GEXF_FILE)
-print('Initializing LPU')
-lpu_ret = LPU(dt, n_dict_ret, s_dict_ret,
-              input_file=INPUT_FILE,
-              output_file=OUTPUT_FILE, port_ctrl=port_ctrl,
-              port_data=port_data, device=0, id='retina',
-              debug=False)
-
-man.add_mod(lpu_ret)
-
-print('Starting simulation')
-start_time = time.time()
-man.start(steps=args.steps)
-man.stop()
-print('Simulation complete: Duration {} seconds'.format(time.time() - 
-                                                            start_time))
-=======
->>>>>>> 7f151655
+    main()