import atexit, logger, signal
import numpy as np
import multiprocessing as mp
import pycuda.driver as cuda

from neurokernel.tools import parray
from neurokernel.tools.comm_utils import is_poll_in
from neurokernel.tools.gpu_utils import set_realloc

class Module(mp.Process):
    """
    A module comprises one or more local processing units and it is the
    interface between those LPU and the manager.

    Parameters
    ----------
    manager : neurokernel.Manager
        Module manager that manages this module instance.
    dt : numpy.double
<<<<<<< HEAD
        Time resolution of the simulation.
    inputs : array_like
        List with the number of neurons per type states (membrane voltages)
        of external non-spiking neurons presynaptic to the module at
        the current time.
    outputs : array_like
        Number of non-spiking neuron's states (membrane voltages) of
        non-spiking projection neurons at current time.
    in_conn : array_like
        Comprises a list with all connectivity modules for incoming
        connections.
=======
        Time resolution.
>>>>>>> e05f14d4
    device : int
        GPU device used by the module instance.

    See Also
    --------
    Manager.Manager
    
    """

    def __init__(self, dt, *args, **kwargs):

        # Module identifier for zmq communication:
        self.id = kwargs.pop('id')

        # Port to use when connecting with the manager:
        self.port = kwargs.pop('port')

        self.logger = logging.getLogger('initializing module %s' % self.id)        
        Process.__init__(self)

        self.dt = dt
        self.device = device

        self.proj_non = []
        self.proj_spike = []

        # List of connection objects:
        self.conn_list = []

    def init_net(self):
        """
        Initialize ZeroMQ.

        Notes
        -----
        This method must be called before the simulation commences.
        
        """

        self.ctx = zmq.Context()
        self.poller = zmq.Poller()
        self.sock = self.ctx.socket(zmq.DEALER)
        self.sock.setsockopt(zmq.IDENTITY, str(self.id))
        self.sock.connect("tcp://localhost:%i" % self.port)
        self.poller.register(self.sock, zmq.POLLIN)
        
    def init_gpu(self):
        """
        Initialize CUDA device.

        Notes
        -----
        Since a CUDA device is initialized in the run() method (i.e.,
        when the process is forked) rather than the constructor,
        this method should be extended to include initialization code
        to be run before the module simulation begins but after GPU
        initialization.
        
        """

        cuda.init()
        ctx = cuda.Device(self.device).make_context()
        atexit.register(ctx.pop)
        
    def run_step(self, in_gpot_list, in_spike_list, out_gpot_gpu, out_gpot_gpu):
        """
        Run one step of the module simulation.

        Each step of the module's simulation consumes the data in the
        arrays listed in `in_gpot_list` and `in_spike_list` and updates
        `out_gpot_gpu` and `out_spike_gpu`.
        
        Parameters
        ----------
        in_gpot_list : list of pycuda.gpuarray.GPUArray
            States of external graded-potential input neurons.
        in_spike_list : list of pycuda.gpuarray.GPUArray
            Indices of external spiking neurons that produced a
            spike at the previous simulation step.
        out_gpot_gpu : pycuda.gpuarray.GPUArray
            States of non-spiking output neurons.
        out_spike_gpu : pycuda.gpuarray.GPUArray
            Indices of spiking output neurons that produce a spike at
            the current simulation step.
           
        """

        raise NotImplementedError('You have to provide this method.')

    def sync(self, in_gpot_list, in_spike_list, out_gpot_gpu, out_spike_gpu):
        """
        Propagate data to and from the module.

        Given GPUArrays instantiated to contain input and output data
        accessed by the module during a single step of simulation,
        update the input arrays by receiving data from source modules
        and send the data in the output arrays to destination modules.
        
        Parameters
        ----------
        in_gpot_gpu : pycuda.gpuarray.GPUArray
            States of external graded-potential input neurons.
        in_spike_gpu : pycuda.gpuarray.GPUArray
            Indices of external spiking neurons that produced a
            spike at the previous simulation step.
        out_gpot_gpu : pycuda.gpuarray.GPUArray
            States of graded-potential output neurons.
        out_spike_gpu : pycuda.gpuarray.GPUArray
            Indices of spiking output neurons that produce a spike at
            the current simulation step.
        
        Returns
        -------
        done : bool
            If the received data is None, no data is propagated and
            the simulation is assumed to be over.
            
        Notes
        -----
        The contents of the graded-potential and spiking data arrays
        are transmitted together in a tuple.

        The graded-potential data is an array of floats comprising the
        states of the external neurons. The spiking data is an array
        of integers listing the indices of the external neurons that
        have emitted a spike.
        
        """
        
        # Receive new input data:
        if is_poll_in(self.sock, self.poller):
            data = self.sock.recv_pyobj()
            if data == None:
                return False

            if type(data) != tuple or len(data) != 2:
                self.logger.info('received bad data')
                raise ValueError('received bad data')

            # The first entry in the received tuple is the non-spiking
            # data; the second is the spiking data:
            set_realloc(in_non_gpu, data[0])
            set_realloc(in_spike_gpu, data[1])

        # Send output data:
        self.sock.send_pyobj((out_non_gpu.get(), out_spike_gpu.get()))

        return True
    
    def run(self):
        """
        Body of process.
        
        """

        # Ignore Ctrl-C:
        orig_handler = signal.signal(signal.SIGINT, signal.SIG_IGN)
        
        # Call initialization methods before simulation:
        self.init_gpu()
        self.init_net()

        # Main simulation loop:
        while True:

            # Propagate data between modules:

            # Run a step of the simulation:

            # Check whether the simulation should terminate:

        # Restore SIGINT signal handler before exiting:
        signal.signal(signal.SIGINT, orig_handler)
        self.logger.info('done')<|MERGE_RESOLUTION|>--- conflicted
+++ resolved
@@ -17,21 +17,7 @@
     manager : neurokernel.Manager
         Module manager that manages this module instance.
     dt : numpy.double
-<<<<<<< HEAD
-        Time resolution of the simulation.
-    inputs : array_like
-        List with the number of neurons per type states (membrane voltages)
-        of external non-spiking neurons presynaptic to the module at
-        the current time.
-    outputs : array_like
-        Number of non-spiking neuron's states (membrane voltages) of
-        non-spiking projection neurons at current time.
-    in_conn : array_like
-        Comprises a list with all connectivity modules for incoming
-        connections.
-=======
         Time resolution.
->>>>>>> e05f14d4
     device : int
         GPU device used by the module instance.
 
