#!/usr/bin/env python

"""
Represent connectivity pattern using pandas DataFrame.
"""

from collections import OrderedDict
import itertools

from chash import lfu_cache_method
import networkx as nx
import numpy as np
import pandas as pd

from plsel import PathLikeSelector

from chash import chash
_hash_func = chash

class Interface(object):
    """
    Container for set of interface comprising ports.

    This class contains information about a set of interfaces comprising
    path-like identifiers and the attributes associated with them.
    By default, each port must have at least the following attributes;
    other attributes may be added:

    - interface - indicates which interface a port is associated with.
    - io - indicates whether the port receives input ('in') or
      emits output ('out').
    - type - indicates whether the port emits/receives spikes or
      graded potentials.

    All port identifiers in an interface must be unique. For two interfaces
    to be deemed compatible, they must contain the same port identifiers and
    their identifiers' 'io' attributes must be the inverse of each other
    (i.e., every 'in' port in one interface must be mirrored by an 'out' port
    in the other interface.

    Examples
    --------
    >>> i = Interface('/foo[0:4],/bar[0:3]')
    >>> i['/foo[0:2]', 'interface', 'io', 'type'] = [0, 'in', 'spike']
    >>> i['/foo[2:4]', 'interface', 'io', 'type'] = [1, 'out', 'spike']

    Attributes
    ----------
    data : pandas.DataFrame
        Port attribute data.
    index : pandas.MultiIndex
        Index of port identifiers.

    Parameters
    ----------
    selector : str, unicode, or sequence
            Selector string (e.g., 'foo[0:2]') or sequence of token
            sequences (e.g., [['foo', (0, 2)]]) describing the port
            identifiers comprised by the interface.
    columns : list, default = ['interface', 'io', 'type']
        Data column names.

    See Also
    --------
    plsel.PathLikeSelector
    """

    def __init__(self, selector='', columns=['interface', 'io', 'type']):

        # All ports in an interface must contain at least the following
        # attributes:
        assert set(columns).issuperset(['interface', 'io', 'type'])
        self.sel = PathLikeSelector()
        assert not(self.sel.is_ambiguous(selector))
        self.num_levels = self.sel.max_levels(selector)
        names = [str(i) for i in xrange(self.num_levels)]
        idx = self.sel.make_index(selector, names)
        self.__validate_index__(idx)
        self.data = pd.DataFrame(index=idx, columns=columns, dtype=object)

    def __validate_index__(self, idx):
        """
        Raise an exception if the specified index will result in an invalid interface.
        """

        if (hasattr(idx, 'has_duplicates') and idx.has_duplicates) or \
                len(idx.unique()) < len(idx):
            raise ValueError('Duplicate interface index entries detected.')

    def __getitem__(self, key):
        if type(key) == tuple and len(key) > 1:
            return self.sel.select(self.data[list(key[1:])], key[0])
        else:
            return self.sel.select(self.data, key)

    def __setitem__(self, key, value):
        if type(key) == tuple:
            selector = key[0]
        else:
            selector = key

        # Try using the selector to select data from the internal DataFrame:
        try:
            idx = self.sel.get_index(self.data, selector,
                                     names=self.data.index.names)

        # If the select fails, try to create new rows with the index specified
        # by the selector and load them with the specified data:
        except ValueError:
            try:
                idx = self.sel.make_index(selector, self.data.index.names)
            except:
                raise ValueError('cannot create index with '
                                 'selector %s and column names %s' \
                                 % (selector, str(self.data.index.names)))
            else:
                found = False
        else:
            found = True

        # If the data specified is not a dict, convert it to a dict:
        if type(key) == tuple and len(key) > 1:
            if np.isscalar(value):
                data = {k:value for k in key[1:]}
            elif type(value) == dict:
                data = value
            elif np.iterable(value) and len(value) <= len(key[1:]):
                data={k:v for k, v in zip(key[1:], value)}
            else:
                raise ValueError('cannot assign specified value')
        else:
            if np.isscalar(value):
                data = {self.data.columns[0]: value}
            elif type(value) == dict:
                data = value
            elif np.iterable(value) and len(value) <= len(self.data.columns):
                data={k:v for k, v in zip(self.data.columns, value)}
            else:
                raise ValueError('cannot assign specified value')

        if found:
            for k, v in data.iteritems():
                self.data[k].ix[idx] = v
        else:
            new_data = self.data.append(pd.DataFrame(data=data, index=idx, 
                                                     dtype=object))

            # Validate updated DataFrame's index before updating the instance's
            # data attribute:
            self.__validate_index__(new_data.index)
            self.data = new_data
            self.data.sort(inplace=True)

    @property
    def index(self):
        """
        Interface index.
        """

        return self.data.index

    @index.setter
    def index(self, i):
        self.data.index = i

    @property
    def interface_ids(self):
        """
        Interface identifiers.
        """

        return set(self.data['interface'])

    @property
    def io_inv(self):
        """
        Returns new Interface instance with inverse input-output attributes.

        Returns
        -------
        i : Interface
            Interface instance whose 'io' attributes are the inverse of those of
        the current instance.
        """

        data_inv = self.data.copy()
        f = lambda x: 'out' if x == 'in' else \
            ('in' if x == 'out' else x)
        data_inv['io'] = data_inv['io'].apply(f)
        return self.from_df(data_inv)

    def clear(self):
        """
        Clear all ports in class instance.
        """

        self.data.drop(self.data.index, inplace=True)

    @lfu_cache_method(key_idx=0, hash_func=_hash_func)
    def data_select(self, f, inplace=False):
        """
        Restrict Interface data with a selection function.

        Returns an Interface instance containing only those rows
        whose data is passed by the specified selection function.

        Parameters
        ----------
        f : function
            Selection function with a single dict argument whose keys
            are the Interface's data column names.
        inplace : bool, default=False
            If True, update and return the given Interface instance.
            Otherwise, return a new instance.

        Returns
        -------
        i : Interface
            Interface instance containing data selected by `f`.
        """

        assert callable(f)
        result = self.data[f(self.data)]
        if inplace:
            self.data = result
            return self
        else:
            return Interface.from_df(result)

    @classmethod
    def from_df(cls, df):
        """
        Create an Interface from a properly formatted DataFrame.

        Examples
        --------
        >>> import plsel
        >>> import pandas
        >>> idx = plsel.make_index('/foo[0:2]')
        >>> data = [[0, 'in', 'spike'], [1, 'out', 'gpot']]
        >>> columns = ['interface', 'io', 'type']
        >>> df = pandas.DataFrame(data, index=idx, columns=columns)

        Parameters
        ----------
        df : pandas.DataFrame
            DataFrame with a MultiIndex and data columns 'interface', 
            'io', and 'type' (additional columns may also be present).

        Returns
        -------
        i : Interface
            Generated Interface instance.

        Notes
        -----
        The contents of the specified DataFrame instance are copied into the
        new Interface instance.
        """
        
        assert set(df.columns).issuperset(['interface', 'io', 'type'])
        if isinstance(df.index, pd.MultiIndex):
            i = cls(df.index.tolist(), df.columns)
        elif isinstance(df.index, pd.Index):
            i = cls([(s,) for s in df.index.tolist()], df.columns)
        else:
            raise ValueError('invalid index type')
        i.data = df.copy()
        i.__validate_index__(i.index)
        return i

    @classmethod
    def from_dict(cls, d):
        """
        Create an Interface from a dictionary of selectors and data values.

        Examples
        --------
        >>> d = {'/foo[0]': [0, 'in', 'gpot'], '/foo[1]': [1, 'in', 'gpot']}
        >>> i = Interface.from_dict(d)
        
        Parameters
        ----------
        d : dict
            Dictionary that maps selectors to the data that should be associated
            with the corresponding ports. If a scalar, the data is assigned to
            the first attribute; if an iterable, the data is assigned to the
            attributes in order.
        
        Returns
        -------
        i : Interface
            Generated interface instance.
        """

        i = cls(','.join(d.keys()))
        for k, v in d.iteritems():
            i[k] = v
        i.data.sort_index(inplace=True)
        return i

    @classmethod
    def from_graph(cls, g):
        """
        Create an Interface from a NetworkX graph.

        Examples
        --------
        >>> import networkx as nx
        >>> g = nx.Graph()
        >>> g.add_node('/foo[0]', interface=0, io='in', type='gpot')
        >>> g.add_node('/foo[1]', interface=0, io='in', type='gpot')
        >>> i = Interface.from_graph(g)
        
        Parameters
        ----------
        g : networkx.Graph
            Graph whose node IDs are path-like port identifiers. The node attributes
            are assigned to the ports.
        
        Returns
        -------
        i : Interface
            Generated interface instance.
        """

        assert isinstance(g, nx.Graph)
        return cls.from_dict(g.node)

<<<<<<< HEAD
    @lfu_cache(maxsize=2)
=======
    @lfu_cache_method(maxsize=2, key_idx=0, hash_func=_hash_func)
>>>>>>> 1acdd546
    def gpot_ports(self, i=None):
        """
        Restrict Interface ports to graded potential ports.

        Parameters
        ----------
        i : int
            Interface identifier. If None, return Interface instance containing
            all graded potential ports.

        Returns
        -------
        interface : Interface
            Interface instance containing all graded potential ports and their attributes
            in the specified interface.
        """

        if i is None:
            try:
                return self.from_df(self.data[self.data['type'] == 'gpot'])
            except:
                return Interface()
        else:
            try:
                return self.from_df(self.data[(self.data['type'] == 'gpot') & \
                                              (self.data['interface'] == i)])
            except:
                return Interface()

<<<<<<< HEAD
    @lfu_cache(maxsize=2)
=======
    @lfu_cache_method(maxsize=2, key_idx=0, hash_func=_hash_func)
>>>>>>> 1acdd546
    def in_ports(self, i=None):
        """
        Restrict Interface ports to input ports.

        Parameters
        ----------
        i : int
            Interface identifier.

        Returns
        -------
        interface : Interface
            Interface instance containing all input ports and their attributes
            in the specified interface.
        """

        if i is None:
            try:
                return self.from_df(self.data[self.data['io'] == 'in'])
            except:
                return Interface()
        else:
            try:
                return self.from_df(self.data[(self.data['io'] == 'in') & \
                                              (self.data['interface'] == i)])
            except:
                return Interface()

    @lfu_cache_method(maxsize=2, key_idx=0, hash_func=_hash_func)
    def interface_ports(self, i=None):
        """
        Restrict Interface ports to specific interface.

        Parameters
        ----------
        i : int
            Interface identifier. If None, return Interface instance containing
            all ports.

        Returns
        -------
        interface : Interface
            Interface instance containing all ports and attributes in the
            specified interface.
        """

        if i is None:
            return self.copy()
        else:
            try:
                return self.from_df(self.data[self.data['interface'] == i])
            except:
                return Interface()

    def is_compatible(self, a, i, b):
        """
        Check whether two interfaces can be connected.

        Compares an interface in the current Interface instance with one in
        another instance to determine whether their ports can be connected.

        Parameters
        ----------
        a : int
            Identifier of interface in the current instance.
        i : Interface
            Interface instance containing the other interface.
        b : int
            Identifier of interface in instance `i`.

        Returns
        -------
        result : bool
            True if both interfaces comprise the same identifiers, the set 'type'
            attributes for each matching pair of identifiers in the two
            interfaces match, and each identifier with an 'io' attribute set 
            to 'out' in one interface has its 'io' attribute set to 'in' in the 
            other interface.

        Notes
        -----
        Assumes that the port identifiers in both interfaces are sorted in the
        same order.
        """

        assert isinstance(i, Interface)

        # Find 'type' attributes for specified interfaces:
        type_a = self.data[self.data['interface'] == a]['type']
        type_b = i.data[i.data['interface'] == b]['type']
        
        # Exclude null entries from 'type' attribs:
        type_a = type_a[type_a.notnull()]
        type_b = type_b[type_b.notnull()]

        # Find inverse of this instance's 'io' attributes 
        # for interface 'a' and 'io' attributes for interface 'b':
        f = lambda x: 'out' if x == 'in' else \
            ('in' if x == 'out' else x)
        io_a_inv = self.data[self.data['interface'] == a]['io'].apply(f)
        io_b = i.data[i.data['interface'] == b]['io']

        # Exclude null entries from inverted and original 'io' attribs:
        io_a_inv = io_a_inv[io_a_inv.notnull()]
        io_b = io_b[io_b.notnull()]

        # Compare indices, non-null 'io' attribs, and non-null 'type' attribs:
        idx_a = self.data[self.data['interface'] == a].index
        idx_b = i.data[i.data['interface'] == b].index
        if idx_a.equals(idx_b) and all(io_a_inv==io_b) \
                and all(type_a==type_b):
            return True
        else:
            return False

    def is_in_interfaces(self, s):
        """
        Check whether ports comprised by a selector are in the stored interfaces.
        
        Parameters
        ----------
        s : str or unicode
            Port selector.

        Returns
        -------
        result : bool
            True if the comprised ports are in any of the stored interfaces.
        """

        return self.sel.is_in(s, self.index.tolist())

<<<<<<< HEAD
    @lfu_cache(maxsize=2)
=======
    @lfu_cache_method(maxsize=2, key_idx=0, hash_func=_hash_func)
>>>>>>> 1acdd546
    def out_ports(self, i=None):
        """
        Restrict Interface ports to output ports.

        Parameters
        ----------
        i : int
            Interface identifier. If None, return Interface instance containing
            all output ports.

        Returns
        -------
        interface : Interface
            Interface instance containing all output ports and their attributes
            in the specified interface.
        """

        if i is None:
            try:
                return self.from_df(self.data[self.data['io'] == 'out'])
            except:
                return Interface()
        else:
            try:
                return self.from_df(self.data[(self.data['io'] == 'out') & \
                                              (self.data['interface'] == i)])
            except:
                return Interface()

    @lfu_cache_method(key_idx=0, hash_func=_hash_func)
    def port_select(self, f, inplace=False):
        """
        Restrict Interface ports with a selection function.

        Returns an Interface instance containing only those rows
        whose ports are passed by the specified selection function.

        Parameters
        ----------
        f : function
            Selection function with a single tuple argument containing
            the various columns of the Interface instance's MultiIndex.
        inplace : bool, default=False
            If True, update and return the given Interface instance.
            Otherwise, return a new instance.

        Returns
        -------
        i : Interface
            Interface instance containing ports selected by `f`.
        """

        assert callable(f)
        if inplace:
            self.data = self.data.select(f)
            return self
        else:
            return Interface.from_df(self.data.select(f))

<<<<<<< HEAD
    @lfu_cache(maxsize=2)
=======
    @lfu_cache_method(maxsize=2, key_idx=0, hash_func=_hash_func)
>>>>>>> 1acdd546
    def spike_ports(self, i=None):
        """
        Restrict Interface ports to spiking ports.

        Parameters
        ----------
        i : int
            Interface identifier. If None, return Interface instance containing
            all spiking ports.

        Returns
        -------
        interface : Interface
            Interface instance containing all spiking ports and their attributes
            in the specified interface.
        """

        if i is None:
            try:
                return self.from_df(self.data[self.data['type'] == 'spike'])
            except:
                return Interface()
        else:
            try:
                return self.from_df(self.data[(self.data['type'] == 'spike') & \
                                              (self.data['interface'] == i)])
            except:
                return Interface()

    @lfu_cache_method(maxsize=2, key_idx=0, hash_func=_hash_func)
    def to_selectors(self, i=None):
        """
        Retrieve Interface's port identifiers as list of path-like selectors.

        Parameters
        ----------
        i : int
            Interface identifier. If set to None, return all port identifiers.

        Returns
        -------
        selectors : list of str
            List of selector strings corresponding to each port identifier.
        """

        ids = self.to_tuples(i)
        result = []
        for t in ids:
            selector = ''
            for s in t:
                if type(s) == str:
                    selector += '/'+s
                else:
                    selector += '[%s]' % s
            result.append(selector)
        return result

<<<<<<< HEAD
    @lfu_cache(maxsize=2)
=======
    @lfu_cache_method(maxsize=2, key_idx=0, hash_func=_hash_func)
>>>>>>> 1acdd546
    def to_tuples(self, i=None):
        """
        Retrieve Interface's port identifiers as list of tuples.

        Parameters
        ----------
        i : int
            Interface identifier. If set to None, return all port identifiers.

        Returns
        -------
        result : list of tuple
            List of token tuples corresponding to each port identifier.
        """

        if i is None:
            if isinstance(self.index, pd.MultiIndex):
                return self.index.tolist()
            else:
                return [(t,) for t in self.index]
        try:
            if isinstance(self.index, pd.MultiIndex):
                return self.data[self.data['interface'] == i].index.tolist()
            else:
                return [(t,) for t in self.data[self.data['interface'] == i].index]
        except:
            return []
    
    def which_int(self, s):
        """
        Return the interface containing the identifiers comprised by a selector.

        Parameters
        ----------
        selector : str or unicode
            Port selector.

        Returns
        -------
        i : set
            Set of identifiers for interfaces that contain ports comprised by
            the selector.
        """
        
        try:
            s = set(self[s, 'interface'].values.flatten())

            # Ignore unset entries:
            s.discard(np.nan)
            return s
        except KeyError:
            return set()

    def __copy__(self):
        """
        Make a copy of this object.
        """

        return self.from_df(self.data)
    copy = __copy__
    copy.__doc__ = __copy__.__doc__

    def __len__(self):
        return self.data.__len__()

    def __repr__(self):
        return 'Interface\n---------\n'+self.data.__repr__()

class Pattern(object):
    """
    Connectivity pattern linking sets of interface ports.

    This class represents connection mappings between interfaces comprising 
    sets of ports. Ports are represented using path-like identifiers; 
    the presence of a row linking the two identifiers in the class' internal 
    index indicates the presence of a connection. A single data attribute 
    ('conn') associated with defined connections is created by default. 
    Specific attributes may be accessed by specifying their names after the 
    port identifiers; if a nonexistent attribute is specified when a sequential 
    value is assigned, a new column for that attribute is automatically 
    created: ::

        p['/x[0]', '/y[0]', 'conn', 'x'] = [1, 'foo']

    The direction of connections between ports in a class instance determines 
    whether they are input or output ports. Ports may not both receive input or 
    emit output. Patterns may contain fan-out connections, i.e., one source port
    connected to multiple destination ports, but not fan-in connections, i.e.,
    multiple source ports connected to a single destination port.

    Examples
    --------
    >>> p = Pattern('/x[0:3]','/y[0:4]')
    >>> p['/x[0]', '/y[0:2]'] = 1
    >>> p['/y[2]', '/x[1]'] = 1
    >>> p['/y[3]', '/x[2]'] = 1

    Attributes
    ----------
    data : pandas.DataFrame
        Connection attribute data.
    index : pandas.MultiIndex
        Index of connections.
    interface : Interface
        Interfaces containing port identifiers and attributes.

    Parameters
    ----------
    sel0, sel1, ...: str, unicode, or sequence
        Selectors defining the sets of ports potentially connected by the 
        pattern. These selectors must be disjoint, i.e., no identifier 
        comprised by one selector may be in any other selector.
    columns : sequence of str
        Data column names.

    See Also
    --------
    plsel.PathLikeSelector
    """

    def __init__(self, *selectors, **kwargs):
        columns = kwargs['columns'] if kwargs.has_key('columns') else ['conn']
        self.sel = PathLikeSelector()

        # Force sets of identifiers to be disjoint so that no identifier can
        # denote a port in more than one set:
        assert self.sel.are_disjoint(*selectors)

        # Collect all of the selectors:
        selector = []
        for s in selectors:
            if type(s) in [str, unicode]:
                selector.extend(self.sel.parse(s))
            elif np.iterable(s):
                selector.extend(s)
            else:
                raise ValueError('invalid selector type')

        # Create Interface instance containing the ports comprised by all of the
        # specified selectors:
        self.interface = Interface(selector)

        # Set the interface identifiers associated with each of the selectors
        # consecutively:
        for i, s in enumerate(selectors):
            self.interface[s, 'interface'] = i

        # Create a MultiIndex that can store mappings between identifiers in the
        # two interfaces:
        self.num_levels = {'from': self.interface.num_levels,
                           'to': self.interface.num_levels}
        names = ['from_%s' % i for i in xrange(self.num_levels['from'])]+ \
                ['to_%s' %i for i in xrange(self.num_levels['to'])]
        levels = [[] for i in xrange(len(names))]
        labels = [[] for i in xrange(len(names))]
        idx = pd.MultiIndex(levels=levels, labels=labels, names=names)
                            
        self.data = pd.DataFrame(index=idx, columns=columns, dtype=object)

    @property
    def from_slice(self):
        """
        Slice of pattern index row corresponding to source port(s).
        """

        return slice(0, self.num_levels['from'])

    @property
    def to_slice(self):
        """
        Slice of pattern index row corresponding to destination port(s).
        """

        return slice(self.num_levels['from'],        
                     self.num_levels['from']+self.num_levels['to'])

    @property
    def index(self):
        """
        Pattern index.
        """

        return self.data.index
    @index.setter
    def index(self, i):
        self.data.index = i

    @property
    def interface_ids(self):
        """
        Interface identifiers.
        """

        return self.interface.interface_ids

    @classmethod
    def _create_from(cls, *selectors, **kwargs):
        """
        Create a Pattern instance from the specified selectors.

        Parameters
        ----------
        sel0, sel1, ...: str
            Selectors defining the sets of ports potentially connected by the 
            pattern. These selectors must be disjoint, i.e., no identifier comprised
            by one selector may be in any other selector.   
        from_sel, to_sel : str
            Selectors that describe the pattern's initial index. If specified, 
            both selectors must be set. If no selectors are set, the index is
            initially empty.
        data : numpy.ndarray, dict, or pandas.DataFrame
            Data to load store in class instance.
        columns : sequence of str
            Data column names.
        comp_op : str
            Operator to use to combine selectors into single selector that
            comprises both the source and destination ports in a pattern.
        
        Returns
        -------
        result : Pattern
            Pattern instance.
        """

        from_sel = kwargs['from_sel'] if kwargs.has_key('from_sel') else None
        to_sel = kwargs['to_sel'] if kwargs.has_key('to_sel') else None
        data = kwargs['data'] if kwargs.has_key('data') else None
        columns = kwargs['columns'] if kwargs.has_key('columns') else ['conn']
        comb_op = kwargs['comb_op'] if kwargs.has_key('comb_op') else '+'

        # Create empty pattern:
        p = cls(*selectors, columns=columns)

        # Construct index from concatenated selectors if specified:
        names = p.data.index.names
        if (from_sel is None and to_sel is None):
            levels = [[] for i in xrange(len(names))]
            labels = [[] for i in xrange(len(names))]
            idx = pd.MultiIndex(levels=levels, labels=labels, names=names)
        else:
            idx = p.sel.make_index('(%s)%s(%s)' % (from_sel, comb_op, to_sel), names)
        p.__validate_index__(idx)

        # Replace the pattern's DataFrame:
        p.data = pd.DataFrame(data=data, index=idx, columns=columns)

        # Update the `io` attributes of the pattern's interfaces:
        p.interface[from_sel, 'io'] = 'in'
        p.interface[to_sel, 'io'] = 'out'

        return p

    def clear(self):
        """
        Clear all connections in class instance.
        """

        self.interface.clear()
        self.data.drop(self.data.index, inplace=True)

    @classmethod
    def from_product(cls, *selectors, **kwargs):
        """
        Create pattern from the product of identifiers comprised by two selectors.

        For example: ::

            p = Pattern.from_product('/foo[0:2]', '/bar[0:2]',
                                    from_sel='/foo[0:2]', to_sel='/bar[0:2]',
                                    data=1)

        results in a pattern with the following connections: ::

            '/foo[0]' -> '/bar[0]'
            '/foo[0]' -> '/bar[1]'
            '/foo[1]' -> '/bar[0]'
            '/foo[1]' -> '/bar[1]'

        Parameters
        ----------
        sel0, sel1, ...: str
            Selectors defining the sets of ports potentially connected by the 
            pattern. These selectors must be disjoint, i.e., no identifier comprised
            by one selector may be in any other selector.   
        from_sel, to_sel : str
            Selectors that describe the pattern's initial index.
        data : numpy.ndarray, dict, or pandas.DataFrame
            Data to load store in class instance.
        columns : sequence of str
            Data column names.

        Returns
        -------
        result : Pattern
            Pattern instance.
        """

        from_sel = kwargs['from_sel'] if kwargs.has_key('from_sel') else None
        to_sel = kwargs['to_sel'] if kwargs.has_key('to_sel') else None
        data = kwargs['data'] if kwargs.has_key('data') else None
        columns = kwargs['columns'] if kwargs.has_key('columns') else ['conn']
        return cls._create_from(*selectors, from_sel=from_sel, to_sel=to_sel, 
                                data=data, columns=columns, comb_op='+')

    @lfu_cache(maxsize=2)
    def gpot_ports(self, i=None):
        return self.interface.gpot_ports(i)
    gpot_ports.__doc__ = Interface.gpot_ports.__doc__

    @lfu_cache(maxsize=2)
    def in_ports(self, i=None):
        return self.interface.in_ports(i)
    in_ports.__doc__ = Interface.in_ports.__doc__

    @lfu_cache(maxsize=2)
    def interface_ports(self, i=None):
        return self.interface.interface_ports(i)
    interface_ports.__doc__ = Interface.interface_ports.__doc__

    @lfu_cache(maxsize=2)
    def out_ports(self, i=None):
        return self.interface.out_ports(i)
    out_ports.__doc__ = Interface.out_ports.__doc__

    @lfu_cache(maxsize=2)
    def spike_ports(self, i=None):
        return self.interface.spike_ports(i)
    spike_ports.__doc__ = Interface.spike_ports.__doc__

    @classmethod
    def from_concat(cls, *selectors, **kwargs):
        """
        Create pattern from the concatenation of identifers in two selectors.

        For example: ::

            p = Pattern.from_concat('/foo[0:2]', '/bar[0:2]',
                                    from_sel='/foo[0:2]', to_sel='/bar[0:2]',
                                    data=1)

        results in a pattern with the following connections: ::

            '/foo[0]' -> '/bar[0]'
            '/foo[1]' -> '/bar[1]'

        Parameters
        ----------
        data : numpy.ndarray, dict, or pandas.DataFrame
            Data to load store in class instance.
        from_sel, to_sel : str
            Selectors that describe the pattern's initial index. If specified,
            both selectors must be set. If no selectors are set, the index is
            initially empty.
        columns : sequence of str
            Data column names.

        Returns
        -------
        result : Pattern
            Pattern instance.
        """

        from_sel = kwargs['from_sel'] if kwargs.has_key('from_sel') else None
        to_sel = kwargs['to_sel'] if kwargs.has_key('to_sel') else None
        data = kwargs['data'] if kwargs.has_key('data') else None
        columns = kwargs['columns'] if kwargs.has_key('columns') else ['conn']
        return cls._create_from(*selectors, from_sel=from_sel, to_sel=to_sel, 
                                data=data, columns=columns, comb_op='.+')

    def __validate_index__(self, idx):
        """
        Raise an exception if the specified index will result in an invalid pattern.
        """

        # Prohibit duplicate connections:
        if (hasattr(idx, 'has_duplicates') and idx.has_duplicates) or \
           len(idx.unique()) < len(idx):
            raise ValueError('Duplicate pattern entries detected.')
            
        # Prohibit fan-in connections (i.e., patterns whose index has duplicate
        # 'from' port identifiers):
        from_idx, to_idx = self.split_multiindex(idx, 
                                                 self.from_slice, self.to_slice)
        if (hasattr(to_idx, 'has_duplicates') and to_idx.has_duplicates) or \
           len(to_idx.unique()) < len(to_idx):
            raise ValueError('Fan-in pattern entries detected.')

        # Prohibit ports that both receive input and send output:
        if set(from_idx).intersection(to_idx):
            raise ValueError('Ports cannot both receive input and send output.')

    def which_int(self, s):
        return self.interface.which_int(s)
    which_int.__doc__ = Interface.which_int.__doc__

    def is_in_interfaces(self, selector):
        """
        Check whether a selector is supported by any stored interface.
        """

        if len(self.interface[selector]) > 0:
            return True
        else:
            return False

    def get_conns(self, as_str=False):
        """
        Return connections as pairs of port identifiers.
        
        Parameters
        ----------
        as_str : bool
            If True, return connections as a list of identifier
            string pairs. Otherwise, return them as pairs of token tuples.
        """

        if as_str:
            return [(self.sel.to_identifier(row[self.from_slice]),
                     self.sel.to_identifier(row[self.to_slice])) \
                    for row in self.data.index]
        else:
            return [(row[self.from_slice], row[self.to_slice]) \
                    for row in self.data.index]

    def __setitem__(self, key, value):
        # Must pass more than one argument to the [] operators:
        assert type(key) == tuple

        # Ensure that specified selectors refer to ports in the
        # pattern's interfaces:
        assert self.is_in_interfaces(key[0])
        assert self.is_in_interfaces(key[1])
        
        # Ensure that the ports are in different interfaces:
        assert self.which_int(key[0]) != self.which_int(key[1])

        # Try using the selector to select data from the internal DataFrame:
        selector = '+'.join(key[0:2])
        try:
            idx = self.sel.get_index(self.data, selector,
                                     names=self.data.index.names)
        
        # If the select fails, try to create new rows with the index specified
        # by the selector and load them with the specified data:
        except:
            try:
                idx = self.sel.make_index(selector, self.data.index.names)
            except:
                raise ValueError('cannot create new rows for ambiguous selector %s' % selector)
            else:
                found = False
        else:
            found = True

        # Ensure that data to set is in dict form:
        if len(key) > 2:
            if np.isscalar(value):
                data = {k:value for k in key[2:]}
            elif type(value) == dict:
                data = value
            elif np.iterable(value) and len(value) <= len(key[2:]):
                data={k:v for k, v in zip(key[2:], value)}
            else:
                raise ValueError('cannot assign specified value')
        else:
            if np.isscalar(value):
                data = {self.data.columns[0]: value}
            elif type(value) == dict:
                data = value
            elif np.iterable(value) and len(value) <= len(self.data.columns):
                data={k:v for k, v in zip(self.data.columns, value)}
            else:
                raise ValueError('cannot assign specified value')

        # If the specified selectors correspond to existing entries, 
        # set their attributes:
        if found:
            for k, v in data.iteritems():
                self.data[k].ix[idx] = v

        # Otherwise, populate a new DataFrame with the specified attributes:
        else:
            new_data = self.data.append(pd.DataFrame(data=data, index=idx,
                                                     dtype=object))

            # Validate updated DataFrame's index before updating the instance's
            # data attribute:
            self.__validate_index__(new_data.index)
            self.data = new_data
            self.data.sort(inplace=True)

        # Update the `io` attributes of the pattern's interfaces:
        self.interface[key[0], 'io'] = 'in'
        self.interface[key[1], 'io'] = 'out'

    def __getitem__(self, key):
        if len(key) > 2:
            return self.sel.select(self.data[list(key[2:])],
                                             selector = '+'.join(key[0:2]))
        else:
            return self.sel.select(self.data, selector = '+'.join(key))

    def src_idx(self, src_int, dest_int, 
                src_type=None, dest_type=None, dest_ports=None):                
        """
        Retrieve source ports connected to the specified destination ports.

        Examples
        --------
        >>> p = Pattern('/foo[0:4]', '/bar[0:4]')
        >>> p['/foo[0]', '/bar[0]'] = 1
        >>> p['/foo[1]', '/bar[1]'] = 1
        >>> p['/foo[2]', '/bar[2]'] = 1
        >>> p['/bar[3]', '/foo[3]'] = 1
        >>> all(p.src_idx(0, 1, dest_ports='/bar[0,1]') == [('foo', 0), ('foo', 1)])
        True

        Parameters
        ----------
        src_int, dest_int : int
            Source and destination interface identifiers.
        src_type, dest_type : str
            Types of source and destination ports as listed in their respective 
            interfaces.
        dest_ports : str
            Path-like selector corresponding to ports in destination 
            interface. If not specified, all ports in the destination 
            interface are considered.

        Returns
        -------
        idx : list of tuple
            Source ports connected to the specified destination ports.
        """

        assert src_int != dest_int
        assert src_int in self.interface.interface_ids and \
            dest_int in self.interface.interface_ids

        # Filter destination ports by specified type:
        if dest_type is None:
            to_int = self.interface.interface_ports(dest_int)
        else:
            to_f = lambda x: x['type'] == dest_type
            to_int = self.interface.interface_ports(dest_int).data_select(to_f)

        # Filter destination ports by specified ports:
        if dest_ports is None:
            to_idx = to_int.index
        else:
            to_idx = to_int[dest_ports].index

        # Filter source ports by specified type:
        if src_type is None:
            from_int = self.interface.interface_ports(src_int)
        else:
            from_f = lambda x: x['type'] == src_type
            from_int = self.interface.interface_ports(src_int).data_select(from_f)

        from_idx = from_int.index

        # Construct index from those rows in the pattern whose ports have been
        # selected by the above code:
        idx = self.data.select(lambda x: x[self.from_slice] in from_idx \
                               and x[self.to_slice] in to_idx).index
                
        # Remove duplicate tuples from output without perturbing the order
        # of the remaining tuples:
        return OrderedDict.fromkeys([x[self.from_slice] for x in idx]).keys()

    def dest_idx(self, src_int, dest_int, 
                 src_type=None, dest_type=None, src_ports=None):
        """
        Retrieve destination ports connected to the specified source ports.

        Examples
        --------
        >>> p = Pattern('/foo[0:4]', '/bar[0:4]')
        >>> p['/foo[0]', '/bar[0]'] = 1
        >>> p['/foo[1]', '/bar[1]'] = 1
        >>> p['/foo[2]', '/bar[2]'] = 1
        >>> p['/bar[3]', '/foo[3]'] = 1
        >>> all(p.dest_idx(0, 1, src_ports='/foo[0,1]') == [('bar', 0), ('bar', 1)])
        True

        Parameters
        ----------
        src_int, dest_int : int
            Source and destination interface identifiers.
        src_type, dest_type : str
            Types of source and destination ports as listed in their respective 
            interfaces.
        src_ports : str
            Path-like selector corresponding to ports in source
            interface. If not specified, all ports in the source
            interface are considered.

        Returns
        -------
        idx : list of tuple
            Destination ports connected to the specified source ports.
        """

        assert src_int != dest_int
        assert src_int in self.interface.interface_ids and \
            dest_int in self.interface.interface_ids

        # Filter source ports by specified type:
        if src_type is None:
            from_int = self.interface.interface_ports(src_int)
        else:
            from_f = lambda x: x['type'] == src_type
            from_int = self.interface.interface_ports(src_int).data_select(from_f)

        # Filter source ports by specified ports:
        if src_ports is None:
            from_idx = from_int.index    
        else:
            from_idx = from_int[src_ports].index
            
        # Filter destination ports by specified type:
        if dest_type is None:
            to_int = self.interface.interface_ports(dest_int)
        else:
            to_f = lambda x: x['type'] == dest_type
            to_int = self.interface.interface_ports(dest_int).data_select(to_f)

        to_idx = to_int.index

        # Construct index from those rows in the pattern whose ports have been
        # selected by the above code:
        idx = self.data.select(lambda x: x[self.from_slice] in from_idx \
                               and x[self.to_slice] in to_idx).index

        # Remove duplicate tuples from output without perturbing the order
        # of the remaining tuples:
        return OrderedDict.fromkeys([x[self.to_slice] for x in idx]).keys()

    def __len__(self):
        return self.data.__len__()

    def __repr__(self):
        return 'Pattern\n-------\n'+self.data.__repr__()

    @lfu_cache_method(maxsize=4, key_idx=slice(0, 2), hash_func=_hash_func)
    def is_connected(self, from_int, to_int):
        """
        Check whether the specified interfaces are connected.

        Parameters
        ----------
        from_int, to_int : int
            Interface identifiers; must be in `self.interface.keys()`.

        Returns
        -------
        result : bool
            True if at least one connection from `from_int` to `to_int`
            exists.
        """

        assert from_int != to_int
        assert from_int in self.interface.interface_ids
        assert to_int in self.interface.interface_ids

        # Get index of all defined connections:
        idx = self.data[self.data['conn'] != 0].index
        for t in idx.tolist():
            
            # Split tuple into 'from' and 'to' identifiers:
            from_id = t[0:self.num_levels['from']]
            to_id = t[self.num_levels['from']:self.num_levels['from']+self.num_levels['to']]
            if from_id in self.interface.interface_ports(from_int).index and \
               to_id in self.interface.interface_ports(to_int).index:
                return True
        return False

    def from_csv(self, file_name, **kwargs):
        """
        Read connectivity data from CSV file.

        Given N 'from' levels and M 'to' levels in the internal index, 
        the method assumes that the first N+M columns in the file specify
        the index levels.

        See Also
        --------
        pandas.read_csv
        """

        # XXX this should refuse to load identifiers that are not in any of the
        # sets of ports comprised by the pattern:
        data_names = self.data.columns
        index_names = self.data.index.names
        kwargs['names'] = data_names
        kwargs['index_col'] = range(len(index_names))
        data = pd.read_csv(file_name, **kwargs)
        self.data = data

        # Restore MultiIndex level names:
        self.data.index.names = index_names

    @classmethod
    def from_graph(cls, g):
        """
        Convert a NetworkX directed graph into a Pattern instance.

        Parameters
        ----------
        g : networkx.DiGraph
            Graph to convert.

        Returns
        -------
        p : Pattern
            Pattern instance.

        Notes
        -----
        The nodes in the specified graph must contain an 'interface' attribute.
        """

        assert type(g) == nx.DiGraph

        # Group ports by interface number:
        ports_by_int = {}
        for n, data in g.nodes(data=True):
            assert PathLikeSelector.is_identifier(n)
            assert data.has_key('interface')
            if not ports_by_int.has_key(data['interface']):
                ports_by_int[data['interface']] = {}
            ports_by_int[data['interface']][n] = data

        # Create selectors for each interface number:
        selector_list = []
        for interface in sorted(ports_by_int.keys()):
            selector_list.append(','.join(ports_by_int[interface].keys()))

        p = cls(*selector_list)
        for n, data in g.nodes(data=True):
            p.interface[n] = data
        for c in g.edges():
            p[c[0], c[1]] = 1

        p.data.sort_index(inplace=True)
        p.interface.data.sort_index(inplace=True)
        return p

    @classmethod
    def split_multiindex(cls, idx, a, b):
        """
        Split a single MultiIndex into two instances.

        Parameters
        ----------
        idx : pandas.MultiIndex
            MultiIndex to split.
        a, b : slice
            Ranges of index columns to include in the two resulting instances.

        Returns
        -------
        idx_a, idx_b : pandas.MultiIndex
            Resulting MultiIndex instances.
        """

        t_list = idx.tolist()
        idx_a = pd.MultiIndex.from_tuples([t[a] for t in t_list])
        idx_b = pd.MultiIndex.from_tuples([t[b] for t in t_list])
        return idx_a, idx_b

    def to_graph(self):
        """
        Convert the pattern to a networkx directed graph.
        
        Returns
        -------
        g : networkx.DiGraph
            Graph whose nodes are the pattern's ports 
            and whose edges are the pattern's connections.

        Notes
        -----
        The 'conn' attribute of the connections is not transferred to the graph
        edges.

        This method relies upon the assumption that the sets of 
        port identifiers comprised by the pattern's interfaces are disjoint.
        """

        g = nx.DiGraph()

        # Add all of the ports as nodes:
        for t in self.interface.data.index:    
            id = self.sel.to_identifier(t)

            # Replace NaNs with empty strings:
            d = {k: (v if str(v) != 'nan' else '') \
                 for k, v in self.interface.data.ix[t].to_dict().iteritems()}

            # Each node's name corresponds to the port identifier string:
            g.add_node(id, d)

        # Add all of the connections as edges:
        for t in self.data.index:
            t_from = t[self.from_slice]
            t_to = t[self.to_slice]
            id_from = self.sel.to_identifier(t_from)
            id_to = self.sel.to_identifier(t_to)
            d = self.data.ix[t].to_dict()

            # Discard the 'conn' attribute because the existence of the edge
            # indicates that the connection exists:
            if d.has_key('conn'):
                d.pop('conn')

            g.add_edge(id_from, id_to, d)

        return g<|MERGE_RESOLUTION|>--- conflicted
+++ resolved
@@ -327,11 +327,7 @@
         assert isinstance(g, nx.Graph)
         return cls.from_dict(g.node)
 
-<<<<<<< HEAD
-    @lfu_cache(maxsize=2)
-=======
     @lfu_cache_method(maxsize=2, key_idx=0, hash_func=_hash_func)
->>>>>>> 1acdd546
     def gpot_ports(self, i=None):
         """
         Restrict Interface ports to graded potential ports.
@@ -361,11 +357,7 @@
             except:
                 return Interface()
 
-<<<<<<< HEAD
-    @lfu_cache(maxsize=2)
-=======
     @lfu_cache_method(maxsize=2, key_idx=0, hash_func=_hash_func)
->>>>>>> 1acdd546
     def in_ports(self, i=None):
         """
         Restrict Interface ports to input ports.
@@ -498,11 +490,7 @@
 
         return self.sel.is_in(s, self.index.tolist())
 
-<<<<<<< HEAD
-    @lfu_cache(maxsize=2)
-=======
     @lfu_cache_method(maxsize=2, key_idx=0, hash_func=_hash_func)
->>>>>>> 1acdd546
     def out_ports(self, i=None):
         """
         Restrict Interface ports to output ports.
@@ -562,11 +550,7 @@
         else:
             return Interface.from_df(self.data.select(f))
 
-<<<<<<< HEAD
-    @lfu_cache(maxsize=2)
-=======
     @lfu_cache_method(maxsize=2, key_idx=0, hash_func=_hash_func)
->>>>>>> 1acdd546
     def spike_ports(self, i=None):
         """
         Restrict Interface ports to spiking ports.
@@ -624,11 +608,7 @@
             result.append(selector)
         return result
 
-<<<<<<< HEAD
-    @lfu_cache(maxsize=2)
-=======
     @lfu_cache_method(maxsize=2, key_idx=0, hash_func=_hash_func)
->>>>>>> 1acdd546
     def to_tuples(self, i=None):
         """
         Retrieve Interface's port identifiers as list of tuples.
