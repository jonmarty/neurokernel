--- conflicted
+++ resolved
@@ -161,7 +161,6 @@
             self._out_port_dict_ids[out_id] = \
                 self.pm.ports_to_inds(self._out_port_dict[out_id])
 
-<<<<<<< HEAD
         # Extract identifiers of destination ports in the current module's
         # interface for all modules sending input to the current module:
         self._in_port_dict = {}
@@ -169,32 +168,6 @@
         self._in_ids = self.routing_table.src_ids(self.id)
         for in_id in self._in_ids:
             self.log_info('extracting input ports for %s' % in_id)
-=======
-        if self.net in ['none', 'ctrl']:
-            self.log_info('not retrieving from input buffer')
-        else:
-            self.log_info('retrieving from input buffer')
-
-            # Since fan-in is not permitted, the data from all source modules
-            # must necessarily map to different ports; we can therefore write each
-            # of the received data to the array associated with the module's ports
-            # here without worry of overwriting the data from each source module:
-            for in_id in self._in_ids:
-
-                # Check for exceptions so as to not fail on the first emulation
-                # step when there is no input data to retrieve:
-                try:
-                    self.pm.set_by_inds(self._in_port_dict_ids[in_id],
-                                        self._in_data[in_id].popleft())
-                except:
-                    self.log_info('no input data from [%s] retrieved' % in_id)
-                else:
-                    self.log_info('input data from [%s] retrieved' % in_id)
-
-    def _put_out_data(self):
-        """
-        Put output data in outgoing transmission buffer.
->>>>>>> 5a7585d3
 
             # Get interfaces of pattern connecting the current module to
             # source module `in_id`; `int_1` is connected to the current
@@ -203,32 +176,11 @@
             int_0 = self.routing_table[in_id, self.id]['int_0']
             int_1 = self.routing_table[in_id, self.id]['int_1']
 
-<<<<<<< HEAD
             # Get ports in interface (`int_1`) connected to the current
             # module that are connected to the other module via the pattern:
             self._in_port_dict[in_id] = pat.dest_idx(int_0, int_1)
             self._in_port_dict_ids[in_id] = \
                 self.pm.ports_to_inds(self._in_port_dict[in_id])
-=======
-        if self.net in ['none', 'ctrl']:
-            self.log_info('not populating output buffer')
-        else:
-            self.log_info('populating output buffer')
-
-            # Clear output buffer before populating it:
-            self._out_data = []
-
-            # Select data that should be sent to each destination module and append
-            # it to the outgoing queue:
-            for out_id in self._out_ids:
-                try:
-                    data = self.pm.get_by_inds(self._out_port_dict_ids[out_id])
-                    self._out_data.append((out_id, data))
-                except:
-                    self.log_info('no output data to [%s] sent' % out_id)
-                else:
-                    self.log_info('output data to [%s] sent' % out_id)
->>>>>>> 5a7585d3
 
     def _sync(self):
         """
@@ -246,7 +198,7 @@
 
             # Get data associated with source ports in current module that are
             # connected to the destination module:
-            data = self.pm.data[self._out_port_dict_ids[dest_id]]
+            data = self.pm.get_by_inds(self._out_port_dict_ids[dest_id])
             dest_rank = self.rank_to_id[:dest_id]
             if not self.time_sync:
                 self.log_info('data being sent to %s: %s' % (dest_id, str(data)))
@@ -288,7 +240,7 @@
         # Copy received elements into the current module's data array:
         n = 0
         for data, ind_in in zip(received, ind_in_list):
-            self.pm.data[ind_in] = data
+            self.pm.set_by_inds(ind_in, data)
             n += len(data)
 
         # Send timing data to manager:
@@ -606,7 +558,6 @@
     m2_int_sel = '/b[0:5]'; m2_int_sel_in = '/b[0:3]'; m2_int_sel_out = '/b[3:5]'
     m3_int_sel = '/c[0:4]'; m3_int_sel_in = '/c[0:2]'; m3_int_sel_out = '/c[2:4]'
 
-<<<<<<< HEAD
     # Note that the module ID doesn't need to be listed in the specified
     # constructor arguments:
     m1_id = 'm1   '
@@ -624,26 +575,6 @@
     #         np.zeros(4, dtype=np.float),
     #         ['interface', 'io', 'type'],
     #         CTRL_TAG)
-=======
-    m1 = MyModule(m1_int_sel, m1_int_sel_in, m1_int_sel_out,
-                  np.zeros(5, dtype=np.float),
-                  ['interface', 'io', 'type'],
-                  man.port_data, man.port_ctrl, man.port_time, 'm1   ', False,
-                  True)
-    man.add_mod(m1)
-    m2 = MyModule(m2_int_sel, m2_int_sel_in, m2_int_sel_out,
-                  np.zeros(5, dtype=np.float),
-                  ['interface', 'io', 'type'],
-                  man.port_data, man.port_ctrl, man.port_time, 'm2   ', False,
-                  True)
-    man.add_mod(m2)
-    m3 = MyModule(m3_int_sel, m3_int_sel_in, m3_int_sel_out,
-                  np.zeros(4, dtype=np.float),
-                  ['interface', 'io', 'type'], 
-                  man.port_data, man.port_ctrl, man.port_time, 'm3   ', False,
-                  True)
-    man.add_mod(m3)
->>>>>>> 5a7585d3
 
     # Make sure that all ports in the patterns' interfaces are set so 
     # that they match those of the modules:
