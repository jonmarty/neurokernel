#!/usr/bin/env python

"""
Base Neurokernel classes.
"""

import copy
import multiprocessing as mp
import os
import re
import string
import sys
import time
import collections

import bidict
from mpi4py import MPI
import numpy as np
import twiggy

from mixins import LoggerMixin
import mpi
from ctx_managers import IgnoreKeyboardInterrupt, OnKeyboardInterrupt, \
     ExceptionOnSignal, TryExceptionOnSignal
from routing_table import RoutingTable
from uid import uid
from tools.comm import MPIOutput
from tools.misc import catch_exception, dtype_to_mpi
from pattern import Interface, Pattern
from plsel import SelectorMethods, PortMapper

CTRL_TAG = 1

class BaseModule(mpi.Worker):
    """
    Processing module.

    This class repeatedly executes a work method until it receives a
    quit message via its control network port.

    Parameters
    ----------
    sel : str, unicode, or sequence
        Path-like selector describing the module's interface of 
        exposed ports.
    sel_in : str, unicode, or sequence
        Selector describing all input ports in the module's interface.
    sel_out : str, unicode, or sequence
        Selector describing all input ports in the module's interface.
    data : numpy.ndarray
        Data array to associate with ports. Array length must equal the number
        of ports in a module's interface.
    columns : list of str
        Interface port attributes.
        Network port for controlling the module instance.
    ctrl_tag : int
        MPI tag to identify control messages transmitted to worker nodes.
    id : str
        Module identifier. If no identifier is specified, a unique
        identifier is automatically generated.
    routing_table : neurokernel.routing_table.RoutingTable
        Routing table describing data connections between modules. If no routing
        table is specified, the module will be executed in isolation.
    debug : bool
        Debug flag. When True, exceptions raised during the work method
        are not be suppressed.
    time_sync : bool
        Time synchronization flag. When True, debug messages are not emitted
        during module synchronization and the time taken to receive all incoming
        data is computed.

    Attributes
    ----------
    interface : Interface
        Object containing information about a module's ports.
    pm : plsel.PortMapper
        Map between a module's ports and the contents of the `data` attribute.
    data : numpy.ndarray
        Array of data associated with a module's ports.
    """

    def __init__(self, sel, sel_in, sel_out,
                 data, columns=['interface', 'io', 'type'],
                 ctrl_tag=CTRL_TAG, id=None, routing_table=None, rank_to_id=None,
                 debug=False, time_sync=False):
        super(BaseModule, self).__init__(ctrl_tag)
        self.debug = debug
        self.time_sync = time_sync

        # Require several necessary attribute columns:
        assert 'interface' in columns
        assert 'io' in columns
        assert 'type' in columns

        # Manually register the file close method associated with MPIOutput
        # so that it is called by atexit before MPI.Finalize() (if the file is
        # closed after MPI.Finalize() is called, an error will occur):
        for k, v in twiggy.emitters.iteritems():
             if isinstance(v._output, MPIOutput):       
                 atexit.register(v._output.close)

        # Ensure that the input and output port selectors respectively
        # select mutually exclusive subsets of the set of all ports exposed by
        # the module:
        assert SelectorMethods.is_in(sel_in, sel)
        assert SelectorMethods.is_in(sel_out, sel)
        assert SelectorMethods.are_disjoint(sel_in, sel_out)

        # Save routing table and mapping between MPI ranks and module IDs:
        self.routing_table = routing_table
        self.rank_to_id = rank_to_id

        # Generate a unique ID if none is specified:
        if id is None:
            self.id = uid()
        else:

            # Save routing table; if a unique ID was specified, it must be a node in
            # the routing table:
            if routing_table is not None and not routing_table.has_node(id):
                raise ValueError('routing table must contain specified module ID')
            self.id = id

        # Reformat logger name:
        LoggerMixin.__init__(self, 'mod %s' % self.id)

        # Create module interface given the specified ports:
        self.interface = Interface(sel, columns)

        # Set the interface ID to 0; we assume that a module only has one interface:
        self.interface[sel, 'interface'] = 0

        # Set the port attributes:
        self.interface[sel_in, 'io'] = 'in'
        self.interface[sel_out, 'io'] = 'out'

        # Find the input and output ports:
        self.in_ports = self.interface.in_ports().to_tuples()
        self.out_ports = self.interface.out_ports().to_tuples()

        # Set up mapper between port identifiers and their associated data:
        assert len(data) == len(self.interface)
        self.data = data
        self.pm = PortMapper(sel, self.data, make_copy=False)

<<<<<<< HEAD
    def _init_port_dicts(self):
=======
        return [m for m in self.patterns.keys() \
                if self.patterns[m].is_connected(self.pat_ints[m][0],
                                                 self.pat_ints[m][1])]

    def connect(self, m, pat, int_0, int_1, compat_check=True):
        """
        Connect the current module instance to another module with a pattern instance.

        Parameters
        ----------
        m : BaseModule
            Module instance to connect.
        pat : Pattern
            Pattern instance.
        int_0, int_1 : int
            Which of the pattern's interface to connect to the current module
            and the specified module, respectively.
        compat_check : bool        
            Check whether the interfaces of the current and specified modules
            are compatible with the specified pattern. This option is provided
            because compatibility checking can be expensive.
        """

        assert isinstance(m, BaseModule)
        assert isinstance(pat, Pattern)
        assert int_0 in pat.interface_ids and int_1 in pat.interface_ids
        self.log_info('connecting to %s' % m.id)

        # Check compatibility of the interfaces exposed by the modules and the
        # pattern:
        if compat_check:
            self.log_info('checking compatibility of modules {0} and {1} and'
                             ' assigned pattern'.format(self.id, m.id))
            assert self.interface.is_compatible(0, pat.interface, int_0, True)
            assert m.interface.is_compatible(0, pat.interface, int_1, True)

        # Check that no fan-in from different source modules occurs as a result
        # of the new connection by getting the union of all connected input
        # ports for the interfaces of all existing patterns connected to the
        # current module and ensuring that the input ports from the new pattern
        # don't overlap:
        if self.patterns:
            curr_in_ports = reduce(set.union,
                [set(self.patterns[i].connected_ports(self.pat_ints[i][0]).in_ports(tuples=True)) \
                     for i in self.patterns.keys()])
            assert not curr_in_ports.intersection(pat.connected_ports(int_0).in_ports(tuples=True))

        # The pattern instances associated with the current
        # module are keyed on the IDs of the modules to which they connect:
        self.patterns[m.id] = pat
        self.pat_ints[m.id] = (int_0, int_1)

        # Update internal connectivity based upon contents of connectivity
        # object. When this method is invoked, the module's internal
        # connectivity is always upgraded to at least 'ctrl':
        if self.net == 'none':
            self.net = 'ctrl'
        if pat.is_connected(int_0, int_1):
            old_net = self.net
            if self.net == 'ctrl':
                self.net = 'out'
            elif self.net == 'in':
                self.net = 'full'
            self.log_info('net status changed: %s -> %s' % (old_net, self.net))
        if pat.is_connected(int_1, int_0):
            old_net = self.net
            if self.net == 'ctrl':
                self.net = 'in'
            elif self.net == 'out':
                self.net = 'full'
            self.log_info('net status changed: %s -> %s' % (old_net, self.net))

    def _ctrl_stream_shutdown(self):
        """
        Shut down control port handler's stream and ioloop.
        """

        try:
            self.stream_ctrl.flush()
            self.stream_ctrl.stop_on_recv()
            self.ioloop_ctrl.stop()
        except IOError:
            self.log_info('streams already closed')
        except:
            self.log_info('other error occurred')
        else:
            self.log_info('ctrl stream shut down')

    def _ctrl_handler(self, msg):
>>>>>>> 00a8283d
        """
        Initial dictionaries of source/destination ports in current module.
        """

        # Extract identifiers of source ports in the current module's interface
        # for all modules receiving output from the current module:
        self._out_port_dict = {}
        self._out_port_dict_ids = {}
        self._out_ids = self.routing_table.dest_ids(self.id)
        for out_id in self._out_ids:
            self.log_info('extracting output ports for %s' % out_id)

            # Get interfaces of pattern connecting the current module to
            # destination module `out_id`; `int_0` is connected to the
            # current module, `int_1` is connected to the other module:
            pat = self.routing_table[self.id, out_id]['pattern']
            int_0 = self.routing_table[self.id, out_id]['int_0']
            int_1 = self.routing_table[self.id, out_id]['int_1']

            # Get ports in interface (`int_0`) connected to the current
            # module that are connected to the other module via the pattern:
            self._out_port_dict[out_id] = pat.src_idx(int_0, int_1)
            self._out_port_dict_ids[out_id] = \
                self.pm.ports_to_inds(self._out_port_dict[out_id])

        # Extract identifiers of destination ports in the current module's
        # interface for all modules sending input to the current module:
        self._in_port_dict = {}
        self._in_port_dict_ids = {}
        self._in_ids = self.routing_table.src_ids(self.id)
        for in_id in self._in_ids:
            self.log_info('extracting input ports for %s' % in_id)

            # Get interfaces of pattern connecting the current module to
            # source module `in_id`; `int_1` is connected to the current
            # module, `int_0` is connected to the other module:
            pat = self.routing_table[in_id, self.id]['pattern']
            int_0 = self.routing_table[in_id, self.id]['int_0']
            int_1 = self.routing_table[in_id, self.id]['int_1']

            # Get ports in interface (`int_1`) connected to the current
            # module that are connected to the other module via the pattern:
            self._in_port_dict[in_id] = pat.dest_idx(int_0, int_1)
            self._in_port_dict_ids[in_id] = \
                self.pm.ports_to_inds(self._in_port_dict[in_id])

    def _init_data_in(self):
        """
        Buffers for receiving data from other modules.

        Notes
        -----
        Must be executed after `_init_port_dicts()`.
        """

        # Allocate arrays for receiving data transmitted to the module so that
        # they don't have to be reallocated during every execution step
        # synchronization:
        self.data_in = {}
        for in_id in self._in_ids:
            self.data_in[in_id] = \
                np.empty(np.shape(self._in_port_dict[in_id]), self.pm.dtype)

    def _sync(self):
        """
        Send output data and receive input data.
        """

        if self.time_sync:
            start = time.time()
        req = MPI.Request()
        requests = []

        # For each destination module, extract elements from the current
        # module's port data array, copy them to a contiguous array, and
        # transmit the latter:
        dest_ids = self.routing_table.dest_ids(self.id)
        for dest_id in dest_ids:

            # Get data associated with source ports in current module that are
            # connected to the destination module:
            data = self.pm.get_by_inds(self._out_port_dict_ids[dest_id])
            dest_rank = self.rank_to_id[:dest_id]
            if not self.time_sync:
                self.log_info('data being sent to %s: %s' % (dest_id, str(data)))
            r = MPI.COMM_WORLD.Isend([data, dtype_to_mpi(data.dtype)],
                                     dest_rank)
            requests.append(r)
            if not self.time_sync:
                self.log_info('sending to %s' % dest_id)
        if not self.time_sync:
            self.log_info('sent all data from %s' % self.id)

        # For each source module, receive elements and copy them into the
        # current module's port data array:
        src_ids = self.routing_table.src_ids(self.id)
        for src_id in src_ids:
            src_rank = self.rank_to_id[:src_id]
            r = MPI.COMM_WORLD.Irecv([self.data_in[src_id], dtype_to_mpi(data.dtype)],
                                     source=src_rank)
            requests.append(r)
            if not self.time_sync:
                self.log_info('receiving from %s' % src_id)
        req.Waitall(requests)

        # Copy received elements into the current module's data array:
        n = 0
        for src_id in src_ids:
            ind_in = self._in_port_dict_ids[src_id]
            self.pm.set_by_inds(ind_in, self.data_in[src_id])
            n += len(self.data_in[src_id])

        if not self.time_sync:
            self.log_info('received all data received by %s' % self.id)
        else:
            stop = time.time()

        # Send timing data to manager:
        if self.time_sync:
            self.log_info('sent timing data to manager')
            self.intercomm.isend(['time', (self.rank, self.steps,
                                           start, stop,
                                           n*self.pm.dtype.itemsize)],
                                 dest=0, tag=self._ctrl_tag)
        else:
<<<<<<< HEAD
            self.log_info('saved all data received by %s' % self.id)
=======
            self.log_info('synchronizing with network')

            # Send outbound data:
            start = time.time()
            if self.net in ['out', 'full']:

                # Send all data in outbound buffer:
                send_ids = [out_id for out_id in self._out_ids]
                for out_id, data in self._out_data:
                    self.sock_data.send(msgpack.packb((out_id, data)))
                    send_ids.remove(out_id)
                    if not self.time_sync:
                        self.log_info('sent to   %s: %s' % (out_id, str(data)))

                # Send data tuples containing None to those modules for which no
                # actual data was generated to satisfy the barrier condition:
                for out_id in send_ids:
                    self.sock_data.send(msgpack.packb((out_id, None)))
                    if not self.time_sync:
                        self.log_info('sent to   %s: %s' % (out_id, None))

                # All output IDs should be sent data by this point:
                if not self.time_sync:
                    self.log_info('sent data to all output IDs')

            # Receive inbound data:
            if self.net in ['in', 'full']:

                # Wait until inbound data is received from all source modules:
                recv_ids = set(self._in_ids)
                nbytes = 0
                while recv_ids:

                    # Use poller to avoid blocking:
                    if is_poll_in(self.sock_data, self.data_poller):
                        data_packed = self.sock_data.recv()
                        in_id, data = msgpack.unpackb(data_packed)
                        if not self.time_sync:
                            self.log_info('recv from %s: %s' % (in_id, str(data)))

                        # Ignore incoming data containing None:
                        if data is not None:
                            self._in_data[in_id].append(data)

                            # Record number of bytes of transmitted serialized data:
                            nbytes += len(data_packed)

			# Remove source module ID from set of IDs from which to
                        # expect data:
                        recv_ids.discard(in_id)

                    # Stop the synchronization if a quit message has been received:
                    if not self.running:
                        if not self.time_sync:
                            self.log_info('run loop stopped - stopping sync')
                        break

                if not self.time_sync:
                    self.log_info('recv data from all input IDs')

            # Transmit synchronization time:
            stop = time.time()
            if self.time_sync:
                self.log_info('sent timing data to master')
                self.sock_time.send(msgpack.packb((self.id, self.steps,
                                                   start, stop, nbytes)))
>>>>>>> 00a8283d

    def pre_run(self, *args, **kwargs):
        """
        Code to run before main module run loop.

        Code in this method will be executed after a module's process has been
        launched and all connectivity objects made available, but before the
        main run loop begins.
        """

        self.log_info('performing pre-emulation operations')

    def post_run(self, *args, **kwargs):
        """
        Code to run after main module run loop.

        Code in this method will be executed after a module's main loop has
        terminated.
        """

        self.log_info('performing post-emulation operations')

    def run_step(self):
        """
        Module work method.

        This method should be implemented to do something interesting with new
        input port data in the module's `pm` attribute and update the attribute's
        output port data if necessary. It should not interact with any other
        class attributes.
        """

        self.log_info('running execution step')

    def run(self):
        """
        Body of process.
        """

        # Don't allow keyboard interruption of process:
        with IgnoreKeyboardInterrupt():

            # Initialize _out_port_dict and _in_port_dict attributes:
            self._init_port_dicts()

            # Initialize data_in attribute:
            self._init_data_in()

            # Perform any pre-emulation operations:
            self.pre_run()

            # Activate execution loop:
            super(BaseModule, self).run()

            # Perform any post-emulation operations:
            self.post_run()

    def do_work(self):
        """
        Work method.

        This method is repeatedly executed by the Worker instance after the
        instance receives a 'start' control message and until it receives a 'stop'
        control message.
        """

        # If the debug flag is set, don't catch exceptions so that
        # errors will lead to visible failures:
        if self.debug:

            # Run the processing step:
            self.run_step()

<<<<<<< HEAD
            # Synchronize:
            self._sync()
        else:

            # Run the processing step:
            catch_exception(self.run_step, self.log_info)
=======
    def __init__(self, port_ctrl, port_time, ids=set()):
        super(TimeListener, self).__init__(port_ctrl, uid())

        # Reformat logger name:
        LoggerMixin.__init__(self, 'lis %s' % self.id)

        # Time port:
        if port_time == port_ctrl:
            raise ValueError('time and control ports must differ')
        self.port_time = port_time

        # IDs of modules from which to collect timing data:
        assert isinstance(ids, set)
        self.ids = ids

        # Queue for returning timing results to parent process:
        self.queue = mp.Queue()

    def add(self, id):
        """
        Add a module ID from which to collect timing data.
        """

        self.ids.add(id)

    def run(self):
        self._init_net()
        sock_time = self.zmq_ctx.socket(zmq.ROUTER)
        sock_time.bind('tcp://*:%s' % self.port_time)
        sync_router(sock_time, self.ids)
        self.log_info('time port initialized')
        self.running = True
        counter = 0
        total_time = 0.0
        total_nbytes = 0.0
        received_data = {}
        self.average_throughput = 0.0
        self.average_step_sync_time = 0.0
        while True:
            if sock_time.poll(10):

                # Receive timing data:
                id, data = sock_time.recv_multipart()
                id, steps, start, stop, nbytes = msgpack.unpackb(data)
                self.log_info('time data: %s' % \
                              str(msgpack.unpackb(data)))
                
                # Collect timing data for each execution step:
                if steps not in received_data:
                    received_data[steps] = {}                    
                received_data[steps][id] = (start, stop, nbytes)

                # After adding the latest timing data for a specific step, check
                # whether data from all modules has arrived for that step:
                if set(received_data[steps].keys()) == self.ids:
                    
                    # The duration an execution is assumed to be the longest of
                    # the received intervals:
                    step_sync_time = max([(d[1]-d[0]) for d in received_data[steps].values()])

                    # Obtain the total number of bytes received by all of the
                    # modules during the execution step:
                    step_nbytes = sum([d[2] for d in received_data[steps].values()])
                    
                    total_time += step_sync_time
                    total_nbytes += step_nbytes

                    self.average_throughput = (self.average_throughput*counter+\
                                               step_nbytes/step_sync_time)/(counter+1)
                    self.average_step_sync_time = (self.average_step_sync_time*counter+\
                                                   step_sync_time)/(counter+1)

                    # Clear the data for the processed execution step so that
                    # that the received_data dict doesn't consume unnecessary memory:
                    del received_data[steps]

                    counter += 1

            if not self.running:
                self.log_info('stopping run loop')
                break
        self.log_info('done')

        if total_time > 0.0:
            self.total_throughput = total_nbytes/total_time
        else:
            self.total_throughput = 0.0
        self.log_info('avg step sync time (s)/avg per-step throughput (b/s)' \
                      '/total transmission throughput (bs) : %s, %s, %s' % \
                      (self.average_step_sync_time, self.average_throughput, 
                       self.total_throughput))
        self.queue.put((self.average_step_sync_time, self.average_throughput,
                        self.total_throughput))

    def get_throughput(self):
        """
        Retrieve average step sync time, average per-step throughput, and total transmission throughput.
        """
>>>>>>> 00a8283d

            # Synchronize:
            catch_exception(self._sync, self.log_info)

class Manager(mpi.WorkerManager):
    """
    Module manager.

    Instantiates, connects, starts, and stops modules comprised by an
    emulation. All modules and connections must be added to a module manager
    instance before they can be run.

    Attributes
    ----------
    ctrl_tag : int
        MPI tag to identify control messages.
    modules : dict
        Module instances. Keyed by module object ID.
    routing_table : routing_table.RoutingTable
        Table of data transmission connections between modules.
    rank_to_id : bidict.bidict
        Mapping between MPI ranks and module object IDs.
    """

    def __init__(self, required_args=['sel', 'sel_in', 'sel_out'],
                 ctrl_tag=CTRL_TAG):
        super(Manager, self).__init__(ctrl_tag)

        # Required constructor args:
        self.required_args = required_args

        # One-to-one mapping between MPI rank and module ID:
        self.rank_to_id = bidict.bidict()

        # Unique object ID:
        self.id = uid()

        # Set up a dynamic table to contain the routing table:
        self.routing_table = RoutingTable()

        # Number of emulation steps to run:
        self.steps = np.inf

        # Variables for computing throughput:
        self.counter = 0
        self.total_time = 0.0
        self.total_nbytes = 0.0
        self.received_data = {}

<<<<<<< HEAD
        # Average step synchronization time:
        self._average_step_sync_time = 0.0

        # Computed throughput (only updated after an emulation run):    
        self._average_throughput = 0.0
        self._total_throughput = 0.0
        self.log_info('manager instantiated')
=======
    def connect(self, m_0, m_1, pat, int_0=0, int_1=1, compat_check=True):
        """
        Connect two module instances with a Pattern instance.

        Parameters
        ----------
        m_0, m_1 : BaseModule
            Module instances to connect.
        pat : Pattern
            Pattern instance.
        int_0, int_1 : int
            Which of the pattern's interfaces to connect to `m_0` and `m_1`,
            respectively.
        compat_check : bool
            Check whether the interfaces of the specified modules
            are compatible with the specified pattern. This option is provided
            because compatibility checking can be expensive.
        """

        assert isinstance(m_0, BaseModule) and isinstance(m_1, BaseModule)
        assert isinstance(pat, Pattern)
        assert int_0 in pat.interface_ids and int_1 in pat.interface_ids

        self.log_info('connecting modules {0} and {1}'
                         .format(m_0.id, m_1.id))

        # Check whether the interfaces exposed by the modules and the
        # pattern share compatible subsets of ports:
        if compat_check:
            self.log_info('checking compatibility of modules {0} and {1} and'
                             ' assigned pattern'.format(m_0.id, m_1.id))
            assert m_0.interface.is_compatible(0, pat.interface, int_0, True)
            assert m_1.interface.is_compatible(0, pat.interface, int_1, True)

        # Add the module and pattern instances to the internal dictionaries of
        # the manager instance if they are not already there:
        if m_0.id not in self.modules:
            self.add_mod(m_0)
        if m_1.id not in self.modules:
            self.add_mod(m_1)

        # Make the timing listener aware of the module IDs:
        self.time_listener.add(m_0.id)
        self.time_listener.add(m_1.id)

        # Pass the pattern to the modules being connected:
        self.log_info('passing connection pattern to modules {0} and {1}'
            .format(m_0.id, m_1.id))
        m_0.connect(m_1, pat, int_0, int_1)
        m_1.connect(m_0, pat, int_1, int_0)

        # Update the routing table:
        self.log_info('updating routing table')
        if pat.is_connected(0, 1):
            self.routing_table[m_0.id, m_1.id] = 1
        if pat.is_connected(1, 0):
            self.routing_table[m_1.id, m_0.id] = 1

        self.log_info('connected modules {0} and {1}'.format(m_0.id, m_1.id))
>>>>>>> 00a8283d

    @property
    def average_step_sync_time(self):
        """
        Average step synchronization time.
        """

        return self._average_step_sync_time
    @average_step_sync_time.setter
    def average_step_sync_time(self, t):
        self._average_step_sync_time = t

    @property
    def total_throughput(self):
        """
        Total received data throughput.
        """

        return self._total_throughput
    @total_throughput.setter
    def total_throughput(self, t):
        self._total_throughput = t

    @property
    def average_throughput(self):
        """
        Average received data throughput per step.
        """

        return self._average_throughput
    @average_throughput.setter
    def average_throughput(self, t):
        self._average_throughput = t

    def validate_args(self, target):
        """
        Check whether a class' constructor has specific arguments.

        Parameters
        ----------
        target : Module
            Module class to instantiate and run.
        
        Returns
        -------
        result : bool
            True if all of the required arguments are present, False otherwise.
        """

        arg_names = set(mpi.getargnames(target.__init__))
        for required_arg in self.required_args:
            if required_arg not in arg_names:
                return False
        return True

    def add(self, target, id, *args, **kwargs):
        """
        Add a module class to the emulation.

        Parameters
        ----------
        target : Module
            Module class to instantiate and run.
        id : str
            Identifier to use when connecting an instance of this class
            with an instance of some other class added to the emulation.
        args : sequence
            Sequential arguments to pass to the constructor of the class
            associated with identifier `id`.
        kwargs : dict
            Named arguments to pass to the constructor of the class
            associated with identifier `id`.
        """

        assert issubclass(target, BaseModule)
        argnames = mpi.getargnames(target.__init__)

        # Selectors must be passed to the module upon instantiation;
        # the module manager must know about them to assess compatibility:
        if not self.validate_args(target):
            raise ValueError('class constructor missing required args')

        # Need to associate an ID and the routing table with each module class
        # to instantiate:
        kwargs['id'] = id
        kwargs['routing_table'] = self.routing_table
        kwargs['rank_to_id'] = self.rank_to_id
        rank = super(Manager, self).add(target, *args, **kwargs)
        self.rank_to_id[rank] = id

    def connect(self, id_0, id_1, pat, int_0=0, int_1=1):
        """
        Specify connection between two module instances with a Pattern instance.

        Parameters
        ----------
        id_0, id_1 : str
            Identifiers of module instances to connect.
        pat : Pattern
            Pattern instance.
        int_0, int_1 : int
            Which of the pattern's interfaces to connect to `id_0` and `id_1`,
            respectively.

        Notes
        -----
        Assumes that the constructors of the module types contain a `sel`
        parameter.
        """

        assert isinstance(pat, Pattern)

        assert id_0 in self.rank_to_id.values()
        assert id_1 in self.rank_to_id.values()
        assert int_0 in pat.interface_ids and int_1 in pat.interface_ids

        self.log_info('connecting modules {0} and {1}'
                      .format(id_0, id_1))

        # Check compatibility of the interfaces exposed by the modules and the
        # pattern; since the manager only contains module classes and not class
        # instances, we need to create Interface instances from the selectors
        # associated with the modules in order to test their compatibility:
        rank_0 = self.rank_to_id.inv[id_0]
        rank_1 = self.rank_to_id.inv[id_1]

        self.log_info('checking compatibility of modules {0} and {1} and'
                         ' assigned pattern'.format(id_0, id_1))
        mod_int_0 = Interface(self._kwargs[rank_0]['sel'])
        mod_int_0[self._kwargs[rank_0]['sel']] = 0
        mod_int_1 = Interface(self._kwargs[rank_1]['sel'])
        mod_int_1[self._kwargs[rank_1]['sel']] = 0

        mod_int_0[self._kwargs[rank_0]['sel_in'], 'io'] = 'in'
        mod_int_0[self._kwargs[rank_0]['sel_out'], 'io'] = 'out'
        mod_int_1[self._kwargs[rank_1]['sel_in'], 'io'] = 'in'
        mod_int_1[self._kwargs[rank_1]['sel_out'], 'io'] = 'out'

        assert mod_int_0.is_compatible(0, pat.interface, int_0, True)
        assert mod_int_1.is_compatible(0, pat.interface, int_1, True)

        # XXX Need to check for fan-in XXX

        # Store the pattern information in the routing table:
        self.log_info('updating routing table with pattern')
        if pat.is_connected(0, 1):
            self.routing_table[id_0, id_1] = {'pattern': pat,
                                              'int_0': int_0, 'int_1': int_1}
        if pat.is_connected(1, 0):
            self.routing_table[id_1, id_0] = {'pattern': pat,
                                              'int_0': int_1, 'int_1': int_0}

        self.log_info('connected modules {0} and {1}'.format(id_0, id_1))

    def process_worker_msg(self, msg):

        # Process timing data sent by workers:
        if msg[0] == 'time':
            rank, steps, start, stop, nbytes = msg[1]
            self.log_info('time data: %s' % str(msg[1]))

            # Collect timing data for each execution step:
            if steps not in self.received_data:
                self.received_data[steps] = {}                    
            self.received_data[steps][rank] = (start, stop, nbytes)

            # After adding the latest timing data for a specific step, check
            # whether data from all modules has arrived for that step:
            if set(self.received_data[steps].keys()) == set(self.rank_to_id.keys()):

                # The duration an execution is assumed to be the longest of
                # the received intervals:
                step_sync_time = max([(d[1]-d[0]) for d in self.received_data[steps].values()])

                # Obtain the total number of bytes received by all of the
                # modules during the execution step:
                step_nbytes = sum([d[2] for d in self.received_data[steps].values()])

                self.total_time += step_sync_time
                self.total_nbytes += step_nbytes

                self.average_throughput = (self.average_throughput*self.counter+\
                                          step_nbytes/step_sync_time)/(self.counter+1)
                self.average_step_sync_time = (self.average_step_sync_time*self.counter+\
                                               step_sync_time)/(self.counter+1)

                # Clear the data for the processed execution step so that
                # that the received_data dict doesn't consume unnecessary memory:
                del self.received_data[steps]

                self.counter += 1

            # Compute throughput using accumulated timing data:
            if self.total_time > 0:
                self.total_throughput = self.total_nbytes/self.total_time
            else:
                self.total_throughput = 0.0
                self.log_info('avg step sync time (s)/avg per-step throughput (b/s)' \
                              '/total transmission throughput (bs) : %s, %s, %s' % \
                              (self.average_step_sync_time, self.average_throughput, 
                               self.total_throughput))

if __name__ == '__main__':
    import neurokernel.mpi_relaunch

    class MyModule(BaseModule):
        """
        Example of derived module class.
        """

        def run_step(self):

            super(MyModule, self).run_step()

            # Do something with input data; for the sake of illustration, we
            # just record the current values:
            self.log_info('input port data: '+str(self.pm[self.in_ports]))

            # Output random data:
            self.pm[self.out_ports] = np.random.rand(len(self.out_ports))
            self.log_info('output port data: '+str(self.pm[self.out_ports]))

    logger = mpi.setup_logger(screen=True, file_name='neurokernel.log',
                              mpi_comm=MPI.COMM_WORLD, multiline=True)

    man = Manager()

    m1_int_sel = '/a[0:5]'; m1_int_sel_in = '/a[0:2]'; m1_int_sel_out = '/a[2:5]'
    m2_int_sel = '/b[0:5]'; m2_int_sel_in = '/b[0:3]'; m2_int_sel_out = '/b[3:5]'
    m3_int_sel = '/c[0:4]'; m3_int_sel_in = '/c[0:2]'; m3_int_sel_out = '/c[2:4]'

    # Note that the module ID doesn't need to be listed in the specified
    # constructor arguments:
    m1_id = 'm1   '
    man.add(MyModule, m1_id, m1_int_sel, m1_int_sel_in, m1_int_sel_out,
            np.zeros(5, dtype=np.float),
            ['interface', 'io', 'type'],
            CTRL_TAG, time_sync=True)
    m2_id = 'm2   '
    man.add(MyModule, m2_id, m2_int_sel, m2_int_sel_in, m2_int_sel_out,
            np.zeros(5, dtype=np.float),
            ['interface', 'io', 'type'],
            CTRL_TAG, time_sync=True)
    # m3_id = 'm3   '
    # man.add(MyModule, m3_id, m3_int_sel, m3_int_sel_in, m3_int_sel_out,
    #         np.zeros(4, dtype=np.float),
    #         ['interface', 'io', 'type'],
    #         CTRL_TAG)

    # Make sure that all ports in the patterns' interfaces are set so 
    # that they match those of the modules:
    pat12 = Pattern(m1_int_sel, m2_int_sel)
    pat12.interface[m1_int_sel_out, 'io'] = 'in'
    pat12.interface[m1_int_sel_in, 'io'] = 'out'
    pat12.interface[m2_int_sel_in, 'io'] = 'out'
    pat12.interface[m2_int_sel_out, 'io'] = 'in'
    pat12['/a[2]', '/b[0]'] = 1
    pat12['/a[3]', '/b[1]'] = 1
    pat12['/b[3]', '/a[0]'] = 1
    pat12['/b[4]', '/a[1]'] = 1
    man.connect(m1_id, m2_id, pat12, 0, 1)

    # pat23 = Pattern(m2_int_sel, m3_int_sel)
    # pat23.interface[m2_int_sel_out, 'io'] = 'in'
    # pat23.interface[m2_int_sel_in, 'io'] = 'out'
    # pat23.interface[m3_int_sel_in, 'io'] = 'out'
    # pat23.interface[m3_int_sel_out, 'io'] = 'in'
    # pat23['/b[4]', '/c[0]'] = 1
    # pat23['/c[2]', '/b[2]'] = 1
    # man.connect(m2_id, m3_id, pat23, 0, 1)

    # pat31 = Pattern(m3_int_sel, m1_int_sel)
    # pat31.interface[m3_int_sel_out, 'io'] = 'in'
    # pat31.interface[m1_int_sel_in, 'io'] = 'out'
    # pat31.interface[m3_int_sel_in, 'io'] = 'out'
    # pat31.interface[m1_int_sel_out, 'io'] = 'in'
    # pat31['/c[3]', '/a[1]'] = 1
    # pat31['/a[4]', '/c[1]'] = 1
    # man.connect(m3_id, m1_id, pat31, 0, 1)

    # Start emulation and allow it to run for a little while before shutting
    # down.  To set the emulation to exit after executing a fixed number of
    # steps, start it as follows and remove the sleep statement:
    # man.start(steps=500)

    man.spawn()
    man.start(100)
    man.wait()<|MERGE_RESOLUTION|>--- conflicted
+++ resolved
@@ -143,99 +143,7 @@
         self.data = data
         self.pm = PortMapper(sel, self.data, make_copy=False)
 
-<<<<<<< HEAD
     def _init_port_dicts(self):
-=======
-        return [m for m in self.patterns.keys() \
-                if self.patterns[m].is_connected(self.pat_ints[m][0],
-                                                 self.pat_ints[m][1])]
-
-    def connect(self, m, pat, int_0, int_1, compat_check=True):
-        """
-        Connect the current module instance to another module with a pattern instance.
-
-        Parameters
-        ----------
-        m : BaseModule
-            Module instance to connect.
-        pat : Pattern
-            Pattern instance.
-        int_0, int_1 : int
-            Which of the pattern's interface to connect to the current module
-            and the specified module, respectively.
-        compat_check : bool        
-            Check whether the interfaces of the current and specified modules
-            are compatible with the specified pattern. This option is provided
-            because compatibility checking can be expensive.
-        """
-
-        assert isinstance(m, BaseModule)
-        assert isinstance(pat, Pattern)
-        assert int_0 in pat.interface_ids and int_1 in pat.interface_ids
-        self.log_info('connecting to %s' % m.id)
-
-        # Check compatibility of the interfaces exposed by the modules and the
-        # pattern:
-        if compat_check:
-            self.log_info('checking compatibility of modules {0} and {1} and'
-                             ' assigned pattern'.format(self.id, m.id))
-            assert self.interface.is_compatible(0, pat.interface, int_0, True)
-            assert m.interface.is_compatible(0, pat.interface, int_1, True)
-
-        # Check that no fan-in from different source modules occurs as a result
-        # of the new connection by getting the union of all connected input
-        # ports for the interfaces of all existing patterns connected to the
-        # current module and ensuring that the input ports from the new pattern
-        # don't overlap:
-        if self.patterns:
-            curr_in_ports = reduce(set.union,
-                [set(self.patterns[i].connected_ports(self.pat_ints[i][0]).in_ports(tuples=True)) \
-                     for i in self.patterns.keys()])
-            assert not curr_in_ports.intersection(pat.connected_ports(int_0).in_ports(tuples=True))
-
-        # The pattern instances associated with the current
-        # module are keyed on the IDs of the modules to which they connect:
-        self.patterns[m.id] = pat
-        self.pat_ints[m.id] = (int_0, int_1)
-
-        # Update internal connectivity based upon contents of connectivity
-        # object. When this method is invoked, the module's internal
-        # connectivity is always upgraded to at least 'ctrl':
-        if self.net == 'none':
-            self.net = 'ctrl'
-        if pat.is_connected(int_0, int_1):
-            old_net = self.net
-            if self.net == 'ctrl':
-                self.net = 'out'
-            elif self.net == 'in':
-                self.net = 'full'
-            self.log_info('net status changed: %s -> %s' % (old_net, self.net))
-        if pat.is_connected(int_1, int_0):
-            old_net = self.net
-            if self.net == 'ctrl':
-                self.net = 'in'
-            elif self.net == 'out':
-                self.net = 'full'
-            self.log_info('net status changed: %s -> %s' % (old_net, self.net))
-
-    def _ctrl_stream_shutdown(self):
-        """
-        Shut down control port handler's stream and ioloop.
-        """
-
-        try:
-            self.stream_ctrl.flush()
-            self.stream_ctrl.stop_on_recv()
-            self.ioloop_ctrl.stop()
-        except IOError:
-            self.log_info('streams already closed')
-        except:
-            self.log_info('other error occurred')
-        else:
-            self.log_info('ctrl stream shut down')
-
-    def _ctrl_handler(self, msg):
->>>>>>> 00a8283d
         """
         Initial dictionaries of source/destination ports in current module.
         """
@@ -361,76 +269,7 @@
                                            n*self.pm.dtype.itemsize)],
                                  dest=0, tag=self._ctrl_tag)
         else:
-<<<<<<< HEAD
             self.log_info('saved all data received by %s' % self.id)
-=======
-            self.log_info('synchronizing with network')
-
-            # Send outbound data:
-            start = time.time()
-            if self.net in ['out', 'full']:
-
-                # Send all data in outbound buffer:
-                send_ids = [out_id for out_id in self._out_ids]
-                for out_id, data in self._out_data:
-                    self.sock_data.send(msgpack.packb((out_id, data)))
-                    send_ids.remove(out_id)
-                    if not self.time_sync:
-                        self.log_info('sent to   %s: %s' % (out_id, str(data)))
-
-                # Send data tuples containing None to those modules for which no
-                # actual data was generated to satisfy the barrier condition:
-                for out_id in send_ids:
-                    self.sock_data.send(msgpack.packb((out_id, None)))
-                    if not self.time_sync:
-                        self.log_info('sent to   %s: %s' % (out_id, None))
-
-                # All output IDs should be sent data by this point:
-                if not self.time_sync:
-                    self.log_info('sent data to all output IDs')
-
-            # Receive inbound data:
-            if self.net in ['in', 'full']:
-
-                # Wait until inbound data is received from all source modules:
-                recv_ids = set(self._in_ids)
-                nbytes = 0
-                while recv_ids:
-
-                    # Use poller to avoid blocking:
-                    if is_poll_in(self.sock_data, self.data_poller):
-                        data_packed = self.sock_data.recv()
-                        in_id, data = msgpack.unpackb(data_packed)
-                        if not self.time_sync:
-                            self.log_info('recv from %s: %s' % (in_id, str(data)))
-
-                        # Ignore incoming data containing None:
-                        if data is not None:
-                            self._in_data[in_id].append(data)
-
-                            # Record number of bytes of transmitted serialized data:
-                            nbytes += len(data_packed)
-
-			# Remove source module ID from set of IDs from which to
-                        # expect data:
-                        recv_ids.discard(in_id)
-
-                    # Stop the synchronization if a quit message has been received:
-                    if not self.running:
-                        if not self.time_sync:
-                            self.log_info('run loop stopped - stopping sync')
-                        break
-
-                if not self.time_sync:
-                    self.log_info('recv data from all input IDs')
-
-            # Transmit synchronization time:
-            stop = time.time()
-            if self.time_sync:
-                self.log_info('sent timing data to master')
-                self.sock_time.send(msgpack.packb((self.id, self.steps,
-                                                   start, stop, nbytes)))
->>>>>>> 00a8283d
 
     def pre_run(self, *args, **kwargs):
         """
@@ -504,113 +343,12 @@
             # Run the processing step:
             self.run_step()
 
-<<<<<<< HEAD
             # Synchronize:
             self._sync()
         else:
 
             # Run the processing step:
             catch_exception(self.run_step, self.log_info)
-=======
-    def __init__(self, port_ctrl, port_time, ids=set()):
-        super(TimeListener, self).__init__(port_ctrl, uid())
-
-        # Reformat logger name:
-        LoggerMixin.__init__(self, 'lis %s' % self.id)
-
-        # Time port:
-        if port_time == port_ctrl:
-            raise ValueError('time and control ports must differ')
-        self.port_time = port_time
-
-        # IDs of modules from which to collect timing data:
-        assert isinstance(ids, set)
-        self.ids = ids
-
-        # Queue for returning timing results to parent process:
-        self.queue = mp.Queue()
-
-    def add(self, id):
-        """
-        Add a module ID from which to collect timing data.
-        """
-
-        self.ids.add(id)
-
-    def run(self):
-        self._init_net()
-        sock_time = self.zmq_ctx.socket(zmq.ROUTER)
-        sock_time.bind('tcp://*:%s' % self.port_time)
-        sync_router(sock_time, self.ids)
-        self.log_info('time port initialized')
-        self.running = True
-        counter = 0
-        total_time = 0.0
-        total_nbytes = 0.0
-        received_data = {}
-        self.average_throughput = 0.0
-        self.average_step_sync_time = 0.0
-        while True:
-            if sock_time.poll(10):
-
-                # Receive timing data:
-                id, data = sock_time.recv_multipart()
-                id, steps, start, stop, nbytes = msgpack.unpackb(data)
-                self.log_info('time data: %s' % \
-                              str(msgpack.unpackb(data)))
-                
-                # Collect timing data for each execution step:
-                if steps not in received_data:
-                    received_data[steps] = {}                    
-                received_data[steps][id] = (start, stop, nbytes)
-
-                # After adding the latest timing data for a specific step, check
-                # whether data from all modules has arrived for that step:
-                if set(received_data[steps].keys()) == self.ids:
-                    
-                    # The duration an execution is assumed to be the longest of
-                    # the received intervals:
-                    step_sync_time = max([(d[1]-d[0]) for d in received_data[steps].values()])
-
-                    # Obtain the total number of bytes received by all of the
-                    # modules during the execution step:
-                    step_nbytes = sum([d[2] for d in received_data[steps].values()])
-                    
-                    total_time += step_sync_time
-                    total_nbytes += step_nbytes
-
-                    self.average_throughput = (self.average_throughput*counter+\
-                                               step_nbytes/step_sync_time)/(counter+1)
-                    self.average_step_sync_time = (self.average_step_sync_time*counter+\
-                                                   step_sync_time)/(counter+1)
-
-                    # Clear the data for the processed execution step so that
-                    # that the received_data dict doesn't consume unnecessary memory:
-                    del received_data[steps]
-
-                    counter += 1
-
-            if not self.running:
-                self.log_info('stopping run loop')
-                break
-        self.log_info('done')
-
-        if total_time > 0.0:
-            self.total_throughput = total_nbytes/total_time
-        else:
-            self.total_throughput = 0.0
-        self.log_info('avg step sync time (s)/avg per-step throughput (b/s)' \
-                      '/total transmission throughput (bs) : %s, %s, %s' % \
-                      (self.average_step_sync_time, self.average_throughput, 
-                       self.total_throughput))
-        self.queue.put((self.average_step_sync_time, self.average_throughput,
-                        self.total_throughput))
-
-    def get_throughput(self):
-        """
-        Retrieve average step sync time, average per-step throughput, and total transmission throughput.
-        """
->>>>>>> 00a8283d
 
             # Synchronize:
             catch_exception(self._sync, self.log_info)
@@ -660,7 +398,6 @@
         self.total_nbytes = 0.0
         self.received_data = {}
 
-<<<<<<< HEAD
         # Average step synchronization time:
         self._average_step_sync_time = 0.0
 
@@ -668,67 +405,6 @@
         self._average_throughput = 0.0
         self._total_throughput = 0.0
         self.log_info('manager instantiated')
-=======
-    def connect(self, m_0, m_1, pat, int_0=0, int_1=1, compat_check=True):
-        """
-        Connect two module instances with a Pattern instance.
-
-        Parameters
-        ----------
-        m_0, m_1 : BaseModule
-            Module instances to connect.
-        pat : Pattern
-            Pattern instance.
-        int_0, int_1 : int
-            Which of the pattern's interfaces to connect to `m_0` and `m_1`,
-            respectively.
-        compat_check : bool
-            Check whether the interfaces of the specified modules
-            are compatible with the specified pattern. This option is provided
-            because compatibility checking can be expensive.
-        """
-
-        assert isinstance(m_0, BaseModule) and isinstance(m_1, BaseModule)
-        assert isinstance(pat, Pattern)
-        assert int_0 in pat.interface_ids and int_1 in pat.interface_ids
-
-        self.log_info('connecting modules {0} and {1}'
-                         .format(m_0.id, m_1.id))
-
-        # Check whether the interfaces exposed by the modules and the
-        # pattern share compatible subsets of ports:
-        if compat_check:
-            self.log_info('checking compatibility of modules {0} and {1} and'
-                             ' assigned pattern'.format(m_0.id, m_1.id))
-            assert m_0.interface.is_compatible(0, pat.interface, int_0, True)
-            assert m_1.interface.is_compatible(0, pat.interface, int_1, True)
-
-        # Add the module and pattern instances to the internal dictionaries of
-        # the manager instance if they are not already there:
-        if m_0.id not in self.modules:
-            self.add_mod(m_0)
-        if m_1.id not in self.modules:
-            self.add_mod(m_1)
-
-        # Make the timing listener aware of the module IDs:
-        self.time_listener.add(m_0.id)
-        self.time_listener.add(m_1.id)
-
-        # Pass the pattern to the modules being connected:
-        self.log_info('passing connection pattern to modules {0} and {1}'
-            .format(m_0.id, m_1.id))
-        m_0.connect(m_1, pat, int_0, int_1)
-        m_1.connect(m_0, pat, int_1, int_0)
-
-        # Update the routing table:
-        self.log_info('updating routing table')
-        if pat.is_connected(0, 1):
-            self.routing_table[m_0.id, m_1.id] = 1
-        if pat.is_connected(1, 0):
-            self.routing_table[m_1.id, m_0.id] = 1
-
-        self.log_info('connected modules {0} and {1}'.format(m_0.id, m_1.id))
->>>>>>> 00a8283d
 
     @property
     def average_step_sync_time(self):
@@ -819,7 +495,7 @@
         rank = super(Manager, self).add(target, *args, **kwargs)
         self.rank_to_id[rank] = id
 
-    def connect(self, id_0, id_1, pat, int_0=0, int_1=1):
+    def connect(self, id_0, id_1, pat, int_0=0, int_1=1, compat_check=True):
         """
         Specify connection between two module instances with a Pattern instance.
 
@@ -832,6 +508,10 @@
         int_0, int_1 : int
             Which of the pattern's interfaces to connect to `id_0` and `id_1`,
             respectively.
+        compat_check : bool
+            Check whether the interfaces of the specified modules
+            are compatible with the specified pattern. This option is provided
+            because compatibility checking can be expensive.
 
         Notes
         -----
@@ -852,23 +532,24 @@
         # pattern; since the manager only contains module classes and not class
         # instances, we need to create Interface instances from the selectors
         # associated with the modules in order to test their compatibility:
-        rank_0 = self.rank_to_id.inv[id_0]
-        rank_1 = self.rank_to_id.inv[id_1]
-
-        self.log_info('checking compatibility of modules {0} and {1} and'
-                         ' assigned pattern'.format(id_0, id_1))
-        mod_int_0 = Interface(self._kwargs[rank_0]['sel'])
-        mod_int_0[self._kwargs[rank_0]['sel']] = 0
-        mod_int_1 = Interface(self._kwargs[rank_1]['sel'])
-        mod_int_1[self._kwargs[rank_1]['sel']] = 0
-
-        mod_int_0[self._kwargs[rank_0]['sel_in'], 'io'] = 'in'
-        mod_int_0[self._kwargs[rank_0]['sel_out'], 'io'] = 'out'
-        mod_int_1[self._kwargs[rank_1]['sel_in'], 'io'] = 'in'
-        mod_int_1[self._kwargs[rank_1]['sel_out'], 'io'] = 'out'
-
-        assert mod_int_0.is_compatible(0, pat.interface, int_0, True)
-        assert mod_int_1.is_compatible(0, pat.interface, int_1, True)
+        if compat_check:
+            rank_0 = self.rank_to_id.inv[id_0]
+            rank_1 = self.rank_to_id.inv[id_1]
+
+            self.log_info('checking compatibility of modules {0} and {1} and'
+                             ' assigned pattern'.format(id_0, id_1))
+            mod_int_0 = Interface(self._kwargs[rank_0]['sel'])
+            mod_int_0[self._kwargs[rank_0]['sel']] = 0
+            mod_int_1 = Interface(self._kwargs[rank_1]['sel'])
+            mod_int_1[self._kwargs[rank_1]['sel']] = 0
+
+            mod_int_0[self._kwargs[rank_0]['sel_in'], 'io'] = 'in'
+            mod_int_0[self._kwargs[rank_0]['sel_out'], 'io'] = 'out'
+            mod_int_1[self._kwargs[rank_1]['sel_in'], 'io'] = 'in'
+            mod_int_1[self._kwargs[rank_1]['sel_out'], 'io'] = 'out'
+
+            assert mod_int_0.is_compatible(0, pat.interface, int_0, True)
+            assert mod_int_1.is_compatible(0, pat.interface, int_1, True)
 
         # XXX Need to check for fan-in XXX
 
